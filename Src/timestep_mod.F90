module timestep_module

  use amrex_amr_module

  implicit none
  private

  public :: timestep 

contains


  recursive subroutine timestep (lev, time, substep)
    use my_amr_module, only : regrid_int, stepno, nsubsteps, dt, do_reflux, verbose !! input
    use amr_data_module, only : t_old, t_new, phi_old, phi_new, temp, surface, surf_ind, flux_reg !! transients of the solution 
    use averagedown_module, only : averagedownto
    use fillpatch_module, only : fillpatch
    integer, intent(in) :: lev, substep
    real(amrex_real), intent(in) :: time
    
    integer, allocatable, save :: last_regrid_step(:)
    integer :: k, old_finest_level, finest_level, fine_substep
    integer :: redistribute_ngrow
    
    !integer, intent(in) :: step, nsub
    integer :: step, nsub
    integer, parameter :: ngrow = 1    			! number of ghost points in each spatial direction 
    
    integer :: ncomp, idim, lowbound(2), hbound(2), i,j 	! components, ranges, and indexes
    logical :: nodal(3)   					! logical for flux multifabs 
    type(amrex_multifab) :: phiborder, tempborder 		! multifabs on mfi owned tilebox, with ghost points 
    
    type(amrex_mfiter) :: mfi					! mfi iterator 
    type(amrex_box) :: bx, tbx
    real(amrex_real), contiguous, pointer, dimension(:,:,:,:) :: pin, pout, ptempin, ptemp ! input, output pointers 
    
    
    type(amrex_multifab) :: fluxes(amrex_spacedim)    
     
    
    ! Currently face velocity and face fluxes are declared as arrays in the increment subroutine 
    ! Could be declared here as amrex_fab or amreX_multifab, could make it more neat with indexing, using nodalize
    ! and all components of a velocity field contained in single object. 
    ! Also necessary if output of those quantities is wanted on the amrex standard form.  
    
    
    
    ! Regridding 
    !---------------------------------------------------------
    if (regrid_int .gt. 0) then
       if (.not.allocated(last_regrid_step)) then
          allocate(last_regrid_step(0:amrex_max_level))
          last_regrid_step = 0
       end if

       ! regrid doesn't change the base level, so we don't regrid on amrex_max_level
       if (lev .lt. amrex_max_level .and. stepno(lev) .gt. last_regrid_step(lev)) then
          if (mod(stepno(lev), regrid_int) .eq. 0) then

             old_finest_level = amrex_get_finest_level()
             call amrex_regrid(lev, time) ! the finest level may change during regrid
             finest_level = amrex_get_finest_level()

             do k = lev, finest_level
                last_regrid_step(k) = stepno(k)
             end do

             do k = old_finest_level+1, finest_level
                dt(k) = dt(k-1) / amrex_ref_ratio(k-1)
             end do
             
          end if
       end if
    end if
    !---------------------------------------------------------
    
    
    ! Prepare to advance solution 
    stepno(lev) = stepno(lev)+1
    ! We need to update t_old(lev) and t_new(lev) before advance is called because of fillpatch.
    ! Fillpatch fills multifab for incrementing solution, using data from given level and level below, and interpolates ghost points 
    t_old(lev) = time
    t_new(lev) = time + dt(lev)
    ! swap phi_new(lev) and phi_old(lev) so they are consistent with t_new(lev) and t_old(lev)
    call amrex_multifab_swap(phi_old(lev), phi_new(lev))


    ! Increment solution at current level and substep 
    !--------------------------------------------------------

    ncomp = phi_new(lev)%ncomp()

    if (do_reflux) then
       do idim = 1, amrex_spacedim
          nodal = .false.
          nodal(idim) = .true.
          !call amrex_multifab_build(fluxes(idim), phi_new(lev)%ba, phi_new(lev)%dm, ncomp, 0, nodal)
       end do
    end if

    call amrex_multifab_build(phiborder, phi_new(lev)%ba, phi_new(lev)%dm, ncomp, ngrow) 
    call amrex_multifab_build(tempborder, phi_new(lev)%ba, phi_new(lev)%dm, ncomp, ngrow)



    call fillpatch(lev, time, phiborder)
<<<<<<< HEAD
    
    ! if lev == max_lev 
    ! 
    ! propagate SW 
    ! 
    ! end if 
    
    
    
=======
>>>>>>> d6229cdd


!$omp parallel private(mfi,bx,tbx,pin,pout,ptemp)
    call amrex_mfiter_build(mfi, phi_new(lev), tiling=.true.) ! Tiling splits validbox into several tile boxes 
    								! could be useful depending on parallelization approach 
    do while(mfi%next())
    bx = mfi%tilebox()   
   
    ! if lev eq amrex_max level (2d fluid domain corresponds to )
    ! find lowest and highest box indexes in x,z plane.  
    ! compare to stored indexes of surface multifab 
   
       pin     => phiborder%dataptr(mfi)
       pout    => phi_new(lev)%dataptr(mfi)
       ptempin => tempborder%dataptr(mfi)
       ptemp   => temp(lev)%dataptr(mfi)
       
       ! Increment solution at given mfi tilebox 
	call increment(time, bx%lo, bx%hi, &
		pin,     lbound(pin),     ubound(pin),     &
		pout,    lbound(pout),    ubound(pout),    &
		ptempin, lbound(ptempin), ubound(ptempin), &
		ptemp,   lbound(ptemp),   ubound(ptemp),   &
		amrex_geom(lev), dt(lev))  

    end do ! while(mfi%next())
    call amrex_mfiter_destroy(mfi)
!$omp end parallel

    call amrex_multifab_destroy(phiborder)


!---------------------------------------------------------

    ! Recursive call to propagate every substep of every level and make the appropriate 
    ! level synchronization via averaging and flux divergence 
    if (lev .lt. amrex_get_finest_level()) then
       do fine_substep = 1, nsubsteps(lev+1)
          call timestep(lev+1, time+(fine_substep-1)*dt(lev+1), fine_substep) 
       end do

       ! Update coarse solution at coarse-fine interface via dPhidt = -div(+F) where F is stored flux (flux_reg)
       if (do_reflux) then
          !call flux_reg(lev+1)%reflux(phi_new(lev), 1.0_amrex_real) 
       end if

       ! A problem occurs when mesh size in region containing free interface is changed 
       ! Finer mesh resolves interface somewhere withing coarse grid point
       call averagedownto(lev)  ! set covered coarse cells to be the average of fine
        
    end if
  
  end subroutine timestep





		! Subroutine takes input enthalpy and indexes (with ghost points interpolated from nearby multifab at level and below) 
		! Updates enthalpy by divergence of enthalpy flux 

  subroutine increment(time, lo, hi, &
  			uin,    ui_lo, ui_hi, &
  			uout,   uo_lo, uo_hi, & 
  			tempin, ti_lo, ti_hi, & 
  			temp,   t_lo , t_hi , & 
  			geom, dt)
  			
    use domain_module 	
    use material_properties_module, only : get_temp  		
    integer, intent(in) :: lo(3), hi(3)  		! bounds of current tile box
    real(amrex_real), intent(in) :: dt, time		! sub time step, and time 
    type(amrex_geometry), intent(in) :: geom  	! geometry at level
    integer, intent(in) :: ui_lo(3), ui_hi(3)		! bounds of input enthalpy box 
    integer, intent(in) :: uo_lo(3), uo_hi(3)		! bounds of output enthalpy box  
    integer, intent(in) :: ti_lo(3), ti_hi(3)		! bounds of temperature box  
    integer, intent(in) :: t_lo (3), t_hi (3)		! bounds of temperature box    
    real(amrex_real) :: dx(3) 			! Grid size 

    real(amrex_real), intent(in   ) :: uin (ui_lo(1):ui_hi(1),ui_lo(2):ui_hi(2),ui_lo(3):ui_hi(3)) ! Enthalpy in 
    real(amrex_real), intent(inout) :: uout(uo_lo(1):uo_hi(1),uo_lo(2):uo_hi(2),uo_lo(3):uo_hi(3)) ! Enthalpy out 
    real(amrex_real), intent(inout) :: tempin (ti_lo(1):ti_hi(1),ti_lo(2):ti_hi(2),ti_lo(3):ti_hi(3)) ! Temperature on enthalpy in-box
    real(amrex_real), intent(inout) :: temp   (t_lo(1):t_hi(1),t_lo(2):t_hi(2),t_lo(3):t_hi(3)) ! Temperature out 

    
    real(amrex_real) :: uface (ui_lo(1):ui_hi(1),ui_lo(2):ui_hi(2),ui_lo(3):ui_hi(3)) ! face velocity x direction (nodal)
    real(amrex_real) :: fluxx (ui_lo(1):ui_hi(1),ui_lo(2):ui_hi(2),ui_lo(3):ui_hi(3)) ! flux x direction (nodal)
    real(amrex_real) :: fluxy (ui_lo(1):ui_hi(1),ui_lo(2):ui_hi(2),ui_lo(3):ui_hi(3)) ! flux y direction (nodal)
    
    real(amrex_real) :: qbound(lo(1):hi(1),lo(2):hi(2),lo(3):hi(3))	! Volumetric heating (boundary)
    real(amrex_real) :: qheat (lo(1):hi(1),lo(2):hi(2),lo(3):hi(3))	! Volumetric heating
    
    logical :: xfluxflag(ui_lo(1):ui_hi(1),ui_lo(2):ui_hi(2),ui_lo(3):ui_hi(3)) 	! surface flag for x-nodes 
    logical :: yfluxflag(ui_lo(1):ui_hi(1),ui_lo(2):ui_hi(2),ui_lo(3):ui_hi(3)) 	! surface flag for y-nodes   
    integer :: i,j,k  
#if AMREX_SPACEDIM == 3 
    real(amrex_real) :: wface (ui_lo(1):ui_hi(1),ui_lo(2):ui_hi(2),ui_lo(3):ui_hi(3)) ! face velocity z direction (nodal)	 
    real(amrex_real) :: fluxz (ui_lo(1):ui_hi(1),ui_lo(2):ui_hi(2),ui_lo(3):ui_hi(3)) ! flux z direction (nodal)
    logical :: zfluxflag(ui_lo(1):ui_hi(1),ui_lo(2):ui_hi(2),ui_lo(3):ui_hi(3)) 	! surface flag for z-nodes
#endif        

   
    dx = geom%dx(1:3) ! grid width at level 
    
    

   	call get_temp(ti_lo, ti_hi,             &	! tilebox indexes 
  		      ui_lo, ui_hi, uin, &	! Output enthalpy indexes and data array
  		      ti_lo, ti_hi, tempin)	! Temperature indexes and data array    
    
    
  
        ! Subroutine assigns logical arrays denoting free interface boundary 
  	call surface_tag(time, geom%get_physical_location(ui_lo), dx, lo, hi, &
  			xfluxflag, yfluxflag, ui_lo, ui_hi &
#if AMREX_SPACEDIM == 3 
  			, zfluxflag & 
#endif  
			)	
  	
  	! Subroutine assigns tangential (x,z) velocity on grid edges in whole domain  
  	call get_face_velocity(time, geom%get_physical_location(lo), dx, lo, hi, uface, &
#if AMREX_SPACEDIM == 3  
				wface, &
#endif 
  				ui_lo, ui_hi ) 	
 
 		
  				
  				 	

  	! Subroutine assigns enthalpy flux on grid edges in whole domain 
  	call create_face_flux(time, geom%get_physical_location(ui_lo), dx, lo, hi, & 			! domain module 
  				uin, uface, xfluxflag, yfluxflag, 	& 
  				fluxx, fluxy,  			& 
#if AMREX_SPACEDIM == 3 
				wface, zfluxflag, fluxz, 		&
#endif 	
				        ui_lo, ui_hi, 			&
  				tempin, ti_lo, ti_hi)
  	
  	
  	
  	! Zero flux across surface boundary. Volumetric heat deposition in first internal cell constitutes absorbed boundary flux. 
  	! Incorporates all absorption and cooling terms 			
  	call get_bound_heat(time, geom%get_physical_location(lo), dx, lo, hi, ui_lo, ui_hi, yfluxflag, qbound) 	! domain module 			
  	!call volume_heating(time, geom%get_physical_location(ui_lo), dx, qheat) 
  	


  	
  	! Increment enthalpy 
  	do   i = lo(1),hi(1)
  	 do  j = lo(2),hi(2) 
  	  do k = lo(3),hi(3)
  	  uout(i,j,k) = uin(i,j,k) &
  	     - dt/dx(1)      * (fluxx(i+1,j  ,k  )-fluxx(i,j,k))	&		! flux divergence x-direction 
  	     - dt/dx(2)      * (fluxy(i  ,j+1,k  )-fluxy(i,j,k))	& 		! flux divergence y-direction 
#if AMREX_SPACEDIM == 3 
  	     - dt/dx(3)      * (fluxz(i  ,j  ,k+1)-fluxz(i,j,k))	&		! flux divergence z-direction
#endif 
  	     + dt*qbound(i,j,k)	
  	  end do    						! 'boundary volumetric' source
  	 end do 
  	end do 
  	
	
  	! Find temperature 
  	call get_temp(lo, hi,             &	! tilebox indexes 
  		      uo_lo, uo_hi, uout, &	! Output enthalpy indexes and data array
  		      t_lo , t_hi , temp)	! Temperature indexes and data array 
 
  	
  	
  
  end subroutine increment 







end module timestep_module<|MERGE_RESOLUTION|>--- conflicted
+++ resolved
@@ -104,18 +104,13 @@
 
 
     call fillpatch(lev, time, phiborder)
-<<<<<<< HEAD
     
     ! if lev == max_lev 
     ! 
     ! propagate SW 
     ! 
     ! end if 
-    
-    
-    
-=======
->>>>>>> d6229cdd
+
 
 
 !$omp parallel private(mfi,bx,tbx,pin,pout,ptemp)
