--- conflicted
+++ resolved
@@ -16,13 +16,10 @@
 
   real(rt), allocatable :: t_new(:)
   real(rt), allocatable :: t_old(:)
-<<<<<<< HEAD
+  
   integer  :: surf_ind(2,2) = 0 ! fluid domain index bounds (x,z) (lo,hi) 
   real(rt) :: surf_xlo(2), surf_dx(2) 
-=======
-  integer :: loop_test = 1  ! for test, remove   
-  integer :: surf_ind(2,2) = 0 ! fluid domain index bounds (x,z) (lo,hi) 
->>>>>>> d6229cdd
+
   
   type(amrex_multifab), allocatable :: phi_new(:)
   type(amrex_multifab), allocatable :: phi_old(:)
