module heat_flux_module
  
  ! -----------------------------------------------------------------
  ! This module is used to compute the heat flux imposed on the free
  ! surface
  ! -----------------------------------------------------------------
  
  use amrex_amr_module
  
  implicit none

  private

  ! -----------------------------------------------------------------
  ! Public subroutines
  ! -----------------------------------------------------------------
  public :: get_boundary_heat_flux
  public :: debug_cooling_fluxes
   
   ! ------------------------------------------------------------------
   ! Public variables
   ! ------------------------------------------------------------------
  public :: plasma_flux_time_mesh
  public :: plasma_flux_surf_x_mesh
  public :: plasma_flux_surf_z_mesh
  public :: heat_flux_table
  public :: plasma_side_flux_time_mesh
  public :: plasma_side_flux_surf_y_mesh
  public :: plasma_side_flux_surf_z_mesh
  public :: heat_side_flux_table
  real(amrex_real), allocatable, dimension(:), save :: plasma_flux_time_mesh
  real(amrex_real), allocatable, dimension(:), save :: plasma_flux_surf_x_mesh
  real(amrex_real), allocatable, dimension(:), save :: plasma_flux_surf_z_mesh
  real(amrex_real), allocatable, dimension(:,:,:), save :: heat_flux_table
  real(amrex_real), allocatable, dimension(:), save :: plasma_side_flux_time_mesh
  real(amrex_real), allocatable, dimension(:), save :: plasma_side_flux_surf_y_mesh
  real(amrex_real), allocatable, dimension(:), save :: plasma_side_flux_surf_z_mesh
  real(amrex_real), allocatable, dimension(:,:,:), save :: heat_side_flux_table
  
contains
  
  ! -----------------------------------------------------------------
  ! Subroutine used to prescribe the boundary heating on the free
  ! surface. Note that the incoming heat flux is assigned to the
  ! first node under the free surface in the form of a volumetric
  ! heating (after an appropriate dimensionality correction)
  ! -----------------------------------------------------------------   
  subroutine get_boundary_heat_flux(time, xlo, &
                                    dx, lo, hi, &
                                    idom, id_lo, id_hi, &
                                    temp, t_lo, t_hi, lev, dt, &
                                    Qpipe_box, Qtherm_box, Qvap_box, Qrad_box, &
                                    Qplasma_box, qb)

    use read_input_module, only : plasma_flux_type, &
                                  cooling_thermionic, &
                                  cooling_thermionic_side, &
                                  cooling_vaporization, &
                                  cooling_radiation, &
                                  geometry_name, &
                                  plasma_side_flux_type, &
                                  sample_edge
<<<<<<< HEAD
=======

    use amr_data_module, only : J_th

    use domain_module, only : get_local_highest_level
>>>>>>> 14894d06

    ! Input and output variables
    integer, intent(in) :: lo(3), hi(3)  
    integer, intent(in) :: id_lo(3), id_hi(3)
    integer, intent(in) :: t_lo(3), t_hi(3)
    real(amrex_real), intent(in) :: time
    real(amrex_real), intent(in) :: xlo(3)
    real(amrex_real), intent(in) :: dx(3)
    real(amrex_real), intent(in) :: idom(id_lo(1):id_hi(1),id_lo(2):id_hi(2),id_lo(3):id_hi(3))
    real(amrex_real), intent(in) :: temp(t_lo(1):t_hi(1),t_lo(2):t_hi(2),t_lo(3):t_hi(3))
    integer, intent(in) :: lev
    real(amrex_real), intent(in) :: dt
    real(amrex_real), intent(out) :: Qplasma_box
    real(amrex_real), intent(out) :: Qpipe_box
    real(amrex_real), intent(out) :: Qtherm_box
    real(amrex_real), intent(out) :: Qrad_box
    real(amrex_real), intent(out) :: Qvap_box
    real(amrex_real), intent(out) :: qb(lo(1):hi(1),lo(2):hi(2),lo(3):hi(3))

    ! Local variables
    integer :: i, j, k
    real(amrex_real) :: q_plasma
    real(amrex_real) :: q_vap, q_rad, q_therm, q_cool
    real(amrex_real) :: xpos, ypos, zpos
    logical :: side_flag
<<<<<<< HEAD
=======
    integer :: local_max_level(lo(1):hi(1), lo(2):hi(2), lo(3):hi(3))
>>>>>>> 14894d06

    qb = 0.0
    q_plasma = 0.0
    q_rad = 0.0
    q_vap = 0.0
    q_therm = 0.0
    q_cool = 0.0
<<<<<<< HEAD
=======
    local_max_level = 0.0
    Qpipe_box = 0.0
    Qplasma_box = 0.0
    Qtherm_box = 0.0
    Qrad_box = 0.0
    Qvap_box = 0.0

    call get_local_highest_level(xlo, dx, lo, hi, local_max_level)
>>>>>>> 14894d06

    do i = lo(1), hi(1)
       do j = lo(2), hi(2)
          do k = lo(3), hi(3)
          
             ! Assign fluxes only on free surface
             if(nint(idom(i,j,k)).ne.0 .and. nint(idom(i,j+1,k)).eq.0) then
                
               side_flag = .false.
               q_plasma = 0.0
               q_therm = 0.0
               q_vap = 0.0
               q_rad = 0.0

                ! Location of the free surface
                xpos = xlo(1) + (i-lo(1))*dx(1)
                zpos = xlo(3) + (k-lo(3))*dx(3)
                
                ! Plasma flux
                if (plasma_flux_type.eq.'Gaussian') then
                   call gaussian_heat_flux(time, xpos, zpos, side_flag, q_plasma)
                elseif (plasma_flux_type.eq.'Gaussian_tube') then
                  call gaussian_tube_heat_flux(time, xpos, side_flag, q_plasma)
                elseif (plasma_flux_type.eq.'Uniform') then
                  call uniform_heat_flux(time, xpos, zpos, side_flag, q_plasma)
                elseif (plasma_flux_type.eq.'Input_file') then
                  call file_heat_flux(time, xpos, zpos, side_flag, q_plasma)
                else
                   STOP "Unknown plasma heat flux type"
                end if
                if (lev.eq.amrex_max_level) Qplasma_box = Qplasma_box + q_plasma*dx(1)*dx(3)*dt
                
                ! Thermionic cooling flux
                if (cooling_thermionic) then
                  if(lev.eq.amrex_max_level) then
                     call thermionic_cooling(temp(i,j,k), q_plasma, q_therm, J_th(i,k))
                  else
                     call thermionic_cooling(temp(i,j,k), q_plasma, q_therm)
                  end if
                  if (lev.eq.amrex_max_level) Qtherm_box = Qtherm_box + q_therm*dx(1)*dx(3)*dt
                end if
                
                ! Vaporization cooling flux
                if (cooling_vaporization) then
                   call vaporization_cooling(temp(i,j,k), q_vap)
                   if (lev.eq.amrex_max_level) Qvap_box = Qvap_box+ q_vap*dx(1)*dx(3)*dt
                end if
                
                ! Radiative cooling flux
                if (cooling_radiation) then
                   call radiation_cooling(temp(i,j,k), q_rad)
                   if (lev.eq.amrex_max_level) Qrad_box = Qrad_box +q_rad*dx(1)*dx(3)*dt
                end if
                
                ! Sum all flux contributions
                qb(i,j,k) = q_plasma - q_rad - q_vap - q_therm
                
                ! Note: the term /dx(2) converts a surface heat flux [W/m^2]
                ! into a volumetric heat flux [W/m^3]
                qb(i,j,k) = qb(i,j,k)/dx(2)           
            end if
               
             if(nint(idom(i,j,k)).ne.-1 .and. nint(idom(i,j+1,k)).eq.-1) then
                call active_cooling(temp(i,j,k), q_cool)
                qb(i,j,k) = qb(i,j,k) - q_cool/dx(2)
<<<<<<< HEAD
=======
                if(lev.eq.local_max_level(i,j,k)) Qpipe_box = Qpipe_box + q_cool*dx(1)*dx(3)*dt
>>>>>>> 14894d06
             end if
             if(nint(idom(i,j,k)).ne.-1 .and. nint(idom(i,j-1,k)).eq.-1) then
                call active_cooling(temp(i,j,k), q_cool)
                qb(i,j,k) = qb(i,j,k) - q_cool/dx(2)
<<<<<<< HEAD
=======
                if(lev.eq.local_max_level(i,j,k)) Qpipe_box = Qpipe_box + q_cool*dx(1)*dx(3)*dt
>>>>>>> 14894d06
             end if
             if(nint(idom(i,j,k)).ne.-1 .and. nint(idom(i+1,j,k)).eq.-1) then
                call active_cooling(temp(i,j,k), q_cool)
                qb(i,j,k) = qb(i,j,k) - q_cool/dx(1)
<<<<<<< HEAD
=======
                if(lev.eq.local_max_level(i,j,k)) Qpipe_box = Qpipe_box + q_cool*dx(2)*dx(3)*dt
>>>>>>> 14894d06
             end if
             if(nint(idom(i,j,k)).ne.-1 .and. nint(idom(i-1,j,k)).eq.-1) then
                call active_cooling(temp(i,j,k), q_cool)
                qb(i,j,k) = qb(i,j,k) - q_cool/dx(1)
<<<<<<< HEAD
=======
                if(lev.eq.local_max_level(i,j,k)) Qpipe_box = Qpipe_box + q_cool*dx(2)*dx(3)*dt
>>>>>>> 14894d06
             end if                   
             if(nint(idom(i,j,k)).ne.-1 .and. nint(idom(i,j,k+1)).eq.-1) then
                call active_cooling(temp(i,j,k), q_cool)
                qb(i,j,k) = qb(i,j,k) - q_cool/dx(3)
<<<<<<< HEAD
=======
                if(lev.eq.local_max_level(i,j,k)) Qpipe_box = Qpipe_box + q_cool*dx(1)*dx(2)*dt
>>>>>>> 14894d06
             end if
             if(nint(idom(i,j,k)).ne.-1 .and. nint(idom(i,j,k-1)).eq.-1) then
                call active_cooling(temp(i,j,k), q_cool)
                qb(i,j,k) = qb(i,j,k) - q_cool/dx(3)
<<<<<<< HEAD
=======
                if(lev.eq.local_max_level(i,j,k)) Qpipe_box = Qpipe_box + q_cool*dx(1)*dx(2)*dt
>>>>>>> 14894d06
             end if   


             zpos = xlo(3) + (1+k-lo(3))*dx(3)
             ypos = xlo(2) + (1+j-lo(2))*dx(2)
             if(geometry_name .eq. "West" .and. nint(idom(i,j,k)).ne.0 .and. & 
               (xpos.ge.sample_edge .or. nint(idom(i+1,j,k)).eq.0)) then           
                side_flag = .true.
                q_plasma = 0.0
                q_therm = 0.0
                q_vap = 0.0
                q_rad = 0.0

                ! Plasma flux
                if (plasma_side_flux_type.eq.'Gaussian') then
                   call gaussian_heat_flux(time, ypos, zpos, side_flag, q_plasma)
                elseif (plasma_side_flux_type.eq.'Gaussian_tube') then
                   call gaussian_tube_heat_flux(time, ypos, side_flag, q_plasma)
                elseif (plasma_side_flux_type.eq.'Uniform') then
                  call uniform_heat_flux(time, ypos, zpos, side_flag, q_plasma)
                elseif (plasma_side_flux_type.eq.'Input_file') then
                   call file_heat_flux (time, ypos, zpos, side_flag, q_plasma)
                else
                   STOP "Unknown plasma heat flux type"
                end if
<<<<<<< HEAD
 
                ! Thermionic cooling flux
                if (cooling_thermionic) then
                   call thermionic_cooling(temp(i,j,k), q_plasma, q_therm)
=======
                if (lev.eq.local_max_level(i,j,k)) Qplasma_box = Qplasma_box + q_plasma*dx(2)*dx(3)*dt
 
               !  ! Thermionic cooling flux
                if (cooling_thermionic_side) then
                   call thermionic_cooling(temp(i,j,k), q_plasma, q_therm)
                   if (lev.eq.local_max_level(i,j,k)) Qtherm_box = Qtherm_box + q_therm*dx(2)*dx(3)*dt
>>>>>>> 14894d06
                end if
 
                ! Vaporization cooling flux
                if (cooling_vaporization) then
                   call vaporization_cooling(temp(i,j,k), q_vap)
<<<<<<< HEAD
=======
                   if (lev.eq.local_max_level(i,j,k)) Qvap_box = Qvap_box + q_vap*dx(2)*dx(3)*dt
>>>>>>> 14894d06
                end if
 
                ! Radiative cooling flux
                if (cooling_radiation) then
                   call radiation_cooling(temp(i,j,k), q_rad)
<<<<<<< HEAD
=======
                   if (lev.eq.local_max_level(i,j,k)) Qrad_box = Qrad_box + q_rad*dx(2)*dx(3)*dt
>>>>>>> 14894d06
                end if
                qb(i,j,k) = qb(i,j,k) + (q_plasma-q_therm-q_vap-q_rad)/dx(1)
             end if
              

          end do
       end do
    end do
    
  end subroutine get_boundary_heat_flux
  

   ! -----------------------------------------------------------------
   ! Subroutine used to prescribe a gaussian heat flux active for
   ! time <= time_exposure
   ! -----------------------------------------------------------------   
   subroutine gaussian_heat_flux(time, xpos, zpos, side_flag, qb) 
 
     use read_input_module, only : plasma_flux_params, &
                                   plasma_side_flux_params
     
     ! Input and output variables
     real(amrex_real), intent(in) :: time
     real(amrex_real), intent(in) :: xpos
     real(amrex_real), intent(in) :: zpos
     logical, intent(in) :: side_flag
     real(amrex_real), intent(out) :: qb
     
     ! Local variables
     real(amrex_real), dimension(1:7) :: plasma_params

     qb = 0_amrex_real
     plasma_params = 0.0

     if (side_flag) then
      plasma_params = plasma_side_flux_params
     else
      plasma_params = plasma_flux_params
     end if
     
     if (time.ge.plasma_params(1) .and. time.le.plasma_params(2)) then
        qb = plasma_params(3) &
             *EXP(-((xpos-plasma_params(4))**2)/(plasma_params(5)**2) &
                  -((zpos-plasma_params(6))**2)/(plasma_params(7)**2))
     end if
     
   end subroutine gaussian_heat_flux


   ! -----------------------------------------------------------------
   ! Subroutine used to prescribe a heat flux with a gaussinan profile
   ! in the x-t plane and uniform profile in the z-t plane, active for
   ! time <= time_exposure
   ! -----------------------------------------------------------------   
   subroutine gaussian_tube_heat_flux(time, xpos, side_flag, qb) 
 
      use read_input_module, only : plasma_flux_params, &
                                    plasma_side_flux_params
      
      ! Input and output variables
      real(amrex_real), intent(in) :: time
      real(amrex_real), intent(in) :: xpos
      logical, intent(in) :: side_flag
      real(amrex_real), intent(out) :: qb
      
      ! Local variables
      real(amrex_real), dimension(1:5) :: plasma_params
      
      qb = 0_amrex_real
      plasma_params = 0.0
      
      if (side_flag) then
         plasma_params = plasma_side_flux_params
      else
         plasma_params = plasma_flux_params
      end if

      if (time.ge.plasma_params(1) .and. time.le.plasma_params(2)) then
         qb = plasma_params(3) &
              *EXP(-((xpos-plasma_params(4))**2)/(plasma_params(5)**2))
      end if
      
    end subroutine gaussian_tube_heat_flux   

   ! -----------------------------------------------------------------
   ! Subroutine used to prescribe a uniform heat flux active for
   ! time <= time_exposure
   ! -----------------------------------------------------------------   
   subroutine uniform_heat_flux(time, xpos, zpos, side_flag, qb) 
 
      use read_input_module, only : plasma_flux_params, &
                                    plasma_side_flux_params
      
      ! Input and output variables
      real(amrex_real), intent(in) :: time
      real(amrex_real), intent(in) :: xpos
      real(amrex_real), intent(in) :: zpos
      logical, intent(in) :: side_flag
      real(amrex_real), intent(out) :: qb
      
      ! Local variables
      real(amrex_real), dimension(1:7) :: plasma_params

      qb = 0_amrex_real
      plasma_params = 0.0
      
      if (side_flag) then
         plasma_params = plasma_side_flux_params
        else
         plasma_params = plasma_flux_params
      end if
      
      if (time.ge.plasma_params(1) .and. time.le.plasma_params(2)) then
         if(xpos.ge.plasma_params(4) .and. xpos.le.plasma_params(5) .and. &
          zpos.ge.plasma_params(6) .and. zpos.le.plasma_params(7)) then
            qb = plasma_params(3) 
         end if
      end if
      
    end subroutine uniform_heat_flux   
   
   ! -----------------------------------------------------------------
   ! Subroutine used to prescribe a heat flux defined in an
   ! input file.
   ! -----------------------------------------------------------------   
    subroutine file_heat_flux(time, xpos, zpos, side_flag, qb) 
      
      ! Input and output variables
      real(amrex_real), intent(in) :: time
      real(amrex_real), intent(in) :: xpos
      real(amrex_real), intent(in) :: zpos
      logical, intent(in) :: side_flag
      real(amrex_real), intent(out) :: qb

      ! Local variables 
      integer :: i_z, i_x, i_t, k, n, m
      real(amrex_real) :: z(2), x(2), t(2), val(8)
      real(amrex_real) :: txz_query(3)
      real(amrex_real), allocatable, dimension(:) :: spatial_mesh_1
      real(amrex_real), allocatable, dimension(:) :: spatial_mesh_2
      real(amrex_real), allocatable, dimension(:) :: temporal_mesh
      real(amrex_real), allocatable, dimension(:,:,:) :: heat_flux
      
      
      qb = 0_amrex_real
      
      if(side_flag) then
         n = size(plasma_side_flux_time_mesh,1)
         m = size(plasma_side_flux_surf_y_mesh,1)
         k = size(plasma_side_flux_surf_z_mesh,1)
         allocate (heat_flux(1:n,1:m,1:k))
         allocate (temporal_mesh(1:n))
         allocate (spatial_mesh_1(1:m))
         allocate (spatial_mesh_2(1:k))
         spatial_mesh_1 = plasma_side_flux_surf_y_mesh
         spatial_mesh_2 = plasma_side_flux_surf_z_mesh
         temporal_mesh = plasma_side_flux_time_mesh
         heat_flux = heat_side_flux_table
      else
         n = size(plasma_flux_time_mesh,1)
         m = size(plasma_flux_surf_x_mesh,1)
         k = size(plasma_flux_surf_z_mesh,1)
         allocate (heat_flux(1:n,1:m,1:k))
         allocate (temporal_mesh(1:n))
         allocate (spatial_mesh_1(1:m))
         allocate (spatial_mesh_2(1:k))
         spatial_mesh_1 = plasma_flux_surf_x_mesh
         spatial_mesh_2 = plasma_flux_surf_z_mesh
         temporal_mesh = plasma_flux_time_mesh
         heat_flux = heat_flux_table
      end if

      ! Find the maximum index i_t such that the time
      ! falls in-between temporal_mesh(i_t) and
      ! temporal_mesh(i_t+1). Similar for i_x and i_z      
      call bisection(temporal_mesh, n, time, i_t)
      call bisection(spatial_mesh_1, m, xpos, i_x)
      call bisection(spatial_mesh_2, k, zpos, i_z)

      ! Check if the query falls outside the domain
      ! defined by the heat flux mesh.
      if (i_t.eq.0 .or. i_x.eq.0 .or. i_z.eq.0 .or.&
          i_t.eq.n .or. i_x.eq.m .or. i_z.eq.k) then

         ! If query point is outside the 6 bounds
         ! then take the closest of the 8 corners
         if(i_t.eq.0 .and. i_x.eq.0 .and. i_z.eq.0) then
            qb = heat_flux(1,1,1)
         elseif(i_t.eq.0 .and. i_x.eq.0 .and. i_z.eq.k) then
            qb = heat_flux(1,1,k)
         elseif(i_t.eq.0 .and. i_x.eq.m .and. i_z.eq.0) then
            qb = heat_flux(1,m,1)
         elseif(i_t.eq.0 .and. i_x.eq.m .and. i_z.eq.k) then
            qb = heat_flux(1,m,k)
         elseif(i_t.eq.n .and. i_x.eq.0 .and. i_z.eq.0) then
            qb = heat_flux(n,1,1)
         elseif(i_t.eq.n .and. i_x.eq.0 .and. i_z.eq.k) then
            qb = heat_flux(n,1,k)
         elseif(i_t.eq.n .and. i_x.eq.m .and. i_z.eq.0) then
            qb = heat_flux(n,m,1)
         elseif(i_t.eq.n .and. i_x.eq.m .and. i_z.eq.k) then
            qb = heat_flux(n,m,k)

         ! If query point is outside 2 bounds then
         ! linear interpolation on one of the 12 edges
         elseif (i_t.eq.0 .and. i_x.eq.0) then
            z(1) = spatial_mesh_2(i_z)
            z(2) = spatial_mesh_2(i_z+1)
            val(1) = heat_flux(1, 1, i_z)
            val(2) = heat_flux(1, 1, i_z+1)
            call lin_intrp(z, val(1:2), zpos, qb)
         elseif (i_t.eq.0 .and. i_x.eq.m) then
            z(1) = spatial_mesh_2(i_z)
            z(2) = spatial_mesh_2(i_z+1)
            val(1) = heat_flux(1, m, i_z)
            val(2) = heat_flux(1, m, i_z+1)
            call lin_intrp(z, val(1:2), zpos, qb)
         elseif (i_t.eq.n .and. i_x.eq.0) then
            z(1) = spatial_mesh_2(i_z)
            z(2) = spatial_mesh_2(i_z+1)
            val(1) = heat_flux(n, 1, i_z)
            val(2) = heat_flux(n, 1, i_z+1)
            call lin_intrp(z, val(1:2), zpos, qb)
         elseif (i_t.eq.n .and. i_x.eq.m) then
            z(1) = spatial_mesh_2(i_z)
            z(2) = spatial_mesh_2(i_z+1)
            val(1) = heat_flux(n, m, i_z)
            val(2) = heat_flux(n, m, i_z+1)
            call lin_intrp(z, val(1:2), zpos, qb)


         elseif (i_t.eq.0 .and. i_z.eq.0) then
            x(1) = spatial_mesh_1(i_x)
            x(2) = spatial_mesh_1(i_x+1)
            val(1) = heat_flux(1, i_x, 1)
            val(2) = heat_flux(1, i_x+1, 1)
            call lin_intrp(x, val(1:2), xpos, qb)
         elseif (i_t.eq.0 .and. i_z.eq.k) then
            x(1) = spatial_mesh_1(i_x)
            x(2) = spatial_mesh_1(i_x+1)
            val(1) = heat_flux(1, i_x, k)
            val(2) = heat_flux(1, i_x+1, k)
            call lin_intrp(x, val(1:2), xpos, qb)
         elseif (i_t.eq.n .and. i_z.eq.0) then
            x(1) = spatial_mesh_1(i_x)
            x(2) = spatial_mesh_1(i_x+1)
            val(1) = heat_flux(n, i_x, 1)
            val(2) = heat_flux(n, i_x+1, 1)
            call lin_intrp(x, val(1:2), xpos, qb)
         elseif (i_t.eq.n .and. i_z.eq.k) then
            x(1) = spatial_mesh_1(i_x)
            x(2) = spatial_mesh_1(i_x+1)
            val(1) = heat_flux(n, i_x, k)
            val(2) = heat_flux(n, i_x+1, k)
            call lin_intrp(x, val(1:2), xpos, qb)


         elseif (i_x.eq.0 .and. i_z.eq.0) then
            t(1) = temporal_mesh(i_t)
            t(2) = temporal_mesh(i_t+1)
            val(1) = heat_flux(i_t, 1, 1)
            val(2) = heat_flux(i_t+1, 1, 1)
            call lin_intrp(t, val(1:2), time, qb)
         elseif (i_x.eq.0 .and. i_z.eq.k) then
            t(1) = temporal_mesh(i_t)
            t(2) = temporal_mesh(i_t+1)
            val(1) = heat_flux(i_t, 1, k)
            val(2) = heat_flux(i_t+1, 1, k)
            call lin_intrp(t, val(1:2), time, qb)   
         elseif (i_x.eq.m .and. i_z.eq.0) then
            t(1) = temporal_mesh(i_t)
            t(2) = temporal_mesh(i_t+1)
            val(1) = heat_flux(i_t, m, 1)
            val(2) = heat_flux(i_t+1, m, 1)
            call lin_intrp(t, val(1:2), time, qb) 
         elseif (i_x.eq.m .and. i_z.eq.k) then
            t(1) = temporal_mesh(i_t)
            t(2) = temporal_mesh(i_t+1)
            val(1) = heat_flux(i_t, m, k)
            val(2) = heat_flux(i_t+1, m, k)
            call lin_intrp(t, val(1:2), time, qb)
            
         ! If query point outside one of the domain bounds
         ! then bilinear interpolation in one the 6 surfaces.
         elseif(i_z.eq.0 .or. i_z.eq.k) then
            if (i_z.eq.0) i_z=1
            t(1) = temporal_mesh(i_t)
            t(2) = temporal_mesh(i_t+1)
            x(1) = spatial_mesh_1(i_x)
            x(2) = spatial_mesh_1(i_x+1)
            val(1) = heat_flux(i_t,i_x,i_z)
            val(2) = heat_flux(i_t+1,i_x,i_z)
            val(3) = heat_flux(i_t+1,i_x+1,i_z)
            val(4) = heat_flux(i_t,i_x+1,i_z)
            txz_query(1) = time
            txz_query(2) = xpos
            call bilin_intrp(t, x, val(1:4), txz_query(1:2), qb)

         elseif(i_x.eq.0 .or. i_x.eq.m) then
            if (i_x.eq.0) i_x=1
            t(1) = temporal_mesh(i_t)
            t(2) = temporal_mesh(i_t+1)
            z(1) = spatial_mesh_2(i_z)
            z(2) = spatial_mesh_2(i_z+1)
            val(1) = heat_flux(i_t,i_x,i_z)
            val(2) = heat_flux(i_t+1,i_x,i_z)
            val(3) = heat_flux(i_t+1,i_x,i_z+1)
            val(4) = heat_flux(i_t,i_x,i_z+1)
            txz_query(1) = time
            txz_query(2) = zpos
            call bilin_intrp(t, z, val(1:4), txz_query(1:2), qb)

         elseif(i_t.eq.0 .or. i_t.eq.n) then
            if (i_t.eq.0) i_t=1
            x(1) = spatial_mesh_1(i_x)
            x(2) = spatial_mesh_1(i_x+1)
            z(1) = spatial_mesh_2(i_z)
            z(2) = spatial_mesh_2(i_z+1)
            val(1) = heat_flux(i_t,i_x,i_z)
            val(2) = heat_flux(i_t,i_x+1,i_z)
            val(3) = heat_flux(i_t,i_x+1,i_z+1)
            val(4) = heat_flux(i_t,i_x,i_z+1)
            txz_query(1) = xpos
            txz_query(2) = zpos
            call bilin_intrp(x, z, val(1:4), txz_query(1:2), qb)
         endif
      
      ! In all other cases, trilinear interpolation   
      else
         t(1) = temporal_mesh(i_t)
         t(2) = temporal_mesh(i_t+1)
         x(1) = spatial_mesh_1(i_x)
         x(2) = spatial_mesh_1(i_x+1)
         z(1) = spatial_mesh_2(i_z)
         z(2) = spatial_mesh_2(i_z+1)
         val(1) = heat_flux(i_t,i_x,i_z)
         val(2) = heat_flux(i_t+1,i_x,i_z)
         val(3) = heat_flux(i_t+1,i_x+1,i_z)
         val(4) = heat_flux(i_t,i_x+1,i_z)
         val(5) = heat_flux(i_t,i_x,i_z+1)
         val(6) = heat_flux(i_t+1,i_x,i_z+1)
         val(7) = heat_flux(i_t+1,i_x+1,i_z+1)
         val(8) = heat_flux(i_t,i_x+1,i_z+1)
         txz_query(1) = time
         txz_query(2) = xpos
         txz_query(3) = zpos
         call trilin_intrp(t, x, z, val, txz_query, qb)
      endif

      
    end subroutine file_heat_flux    

   ! -----------------------------------------------------------------
   ! Subroutine used to find the surface cooling flux due to 
   ! radiation given the surface temperature
   ! -----------------------------------------------------------------   
   subroutine radiation_cooling(Ts, q_rad)
 
    use material_properties_module, only : get_emissivity
 
    ! Input and output variables
    real(amrex_real), intent(in) :: Ts     ! Temperature at the center of cells adjacent to the free surface [K]
    real(amrex_real), intent(out) :: q_rad ! Radiated power [W/m^2]
 
    ! Local variables 
    real(amrex_real) :: eps_t ! Emissivity
    real(amrex_real) :: sigma = 5.670374419E-8 ! Stefan-Boltzmann constant [W/(m^-2*K^-4)]

    call get_emissivity(Ts, eps_t)
    q_rad = sigma*eps_t*Ts**4
 
   end subroutine radiation_cooling


   ! -----------------------------------------------------------------
   ! Subroutine used to find the surface cooling flux due to 
   ! thermionic emission given the surface temperature temperature
   ! see E. Thorén et al. Plasma Phys. Control. Fusion 63 035021 (2021)
   ! -----------------------------------------------------------------   
   subroutine thermionic_cooling(Ts, q_plasma, q_therm, Jth)
 
     use material_properties_module, only : get_work_function, &
                                            get_Richardson
     
     use read_input_module, only : thermionic_alpha
 
     ! Input and output variables                                       
     real(amrex_real), intent(in) :: Ts        ! Temperature at the center of cells adjacent to the free surface [K]
     real(amrex_real), intent(in) :: q_plasma  ! Plasma heat flux [K]
     real(amrex_real), intent(out) :: q_therm  ! Flux of energy due to thermionic emission [W/m^2]
     real(amrex_real), intent(out), optional :: Jth
     
     ! Local variables
     real(amrex_real) :: kb = 1.38064852E-23 ! Boltzmann constant [m^2*kg/(s^2*K)]
     real(amrex_real) :: Jth_nom
     real(amrex_real) :: Jth_lim
     real(amrex_real) :: Aeff
     real(amrex_real) :: Wf
     real(amrex_real) :: e = 1.60217662E-19
     real(amrex_real) :: pi = 3.1415927
     real(amrex_real) :: J
     
     call get_work_function(Wf)
     call get_Richardson(Aeff)

     ! Nominal thermionic current from the Richardson-Dushman formula
     Jth_nom = Aeff*EXP(-Wf/(kb*Ts))*Ts**2

     ! Space-charge limited current (semi-empirical expression)
     Jth_lim = 1.51e4 * q_plasma**(1.0/3.0) * (SIN(thermionic_alpha/180*pi))**2

     ! Minimum between nominal and space-charge limited
     J = MIN(Jth_lim, Jth_nom)

     ! Heat flux
     q_therm = J/e*(Wf+2*kb*Ts)

     if (present(Jth)) Jth = J
     
   end subroutine thermionic_cooling
 
 
   ! -----------------------------------------------------------------
   ! Subroutine used to find the surface cooling flux due to 
   ! vaporization given the surface temperature temperature
   ! see E. Thorén et al. Plasma Phys. Control. Fusion 63 035021 (2021)
   ! -----------------------------------------------------------------   
    subroutine vaporization_cooling(Ts, q_vap)
 
      use material_properties_module, only : get_vapor_pressure, &
                                             get_enthalpy_of_vaporization, &
                                             get_atomic_mass
 
      ! Input and output variables
      real(amrex_real), intent(in) :: Ts
      real(amrex_real), intent(out) :: q_vap
      ! Local variables
      real(amrex_real) :: gm
      real(amrex_real) :: kb = 1.38064852E-23 ! Boltzmann constant [m^2*kg/(s^2*K)]
      real(amrex_real) :: h_vap ! Enthalpy of vaporization [kJ/mol]
      real(amrex_real) :: pv ! Vapor pressure
      real(amrex_real) :: m_A ! Atomic mass [g/mol]
      real(amrex_real) :: pi = 3.1415927
      real(amrex_real) :: Na = 6.02214076E23 ! Avogadro's number [mol^-1]  
      
      call get_atomic_mass(m_A)
      call get_vapor_pressure(Ts, pv)
      call get_enthalpy_of_vaporization(Ts, h_vap)
      
      ! Conversion from g/mol to kg
      m_A = m_A*1E-3/Na
      
      ! Conversion from kJ/mol to J
      h_vap = h_vap*1E3/Na
      
      gm = pv*sqrt(m_A/(2*pi*kb*Ts))    
      q_vap = gm/m_A*(h_vap + 2*kb*Ts) 
      
    end subroutine vaporization_cooling

    ! -----------------------------------------------------------------
    ! Subroutine used to prescribe the cooling flux from cooling pipes
    ! -----------------------------------------------------------------
    subroutine active_cooling(T, q_cool)
      ! Input and output variables
      real(amrex_real), intent(in) :: T
      real(amrex_real), intent(out) :: q_cool

      ! Local variables
      real(amrex_real) :: h   ! [W/K m^2]
      real(amrex_real) :: T0  ! [K]

      T0 = 343
      call get_convection_coeff(T, h)
      q_cool = h*(T-T0)
    end subroutine active_cooling

    ! -----------------------------------------------------------------
    ! Subroutine used to print the cooling fluxes as a function of
    ! the temperature to a file. Only useful for debugging purposes
    ! -----------------------------------------------------------------   
    subroutine debug_cooling_fluxes() 
      
      use read_input_module, only : cooling_debug, &
                                    thermionic_alpha
      
      integer :: i
      real(amrex_real) :: dT
      real(amrex_real) :: temp
      real(amrex_real) :: q_therm
      real(amrex_real) :: q_vap
      real(amrex_real) :: q_rad
      
      dT = (cooling_debug(3) - cooling_debug(2))/nint(cooling_debug(4))
      temp = cooling_debug(2)
      
      open (2, file = 'cooling_fluxes.dat', status = 'unknown')
      write(2, *) '# plasma flux and magnetic inclination: ', cooling_debug(5), thermionic_alpha
      write(2, *) '# Temperature[K], Thermionic flux [W/m^2], Radiative flux [W/m^2], Vaporization flux [W/m^2]'
      do i = 0,nint(cooling_debug(4)) 
         call thermionic_cooling(temp, cooling_debug(5), q_therm)
         call vaporization_cooling(temp, q_vap)
         call radiation_cooling(temp, q_rad)
         write(2,*) temp, q_therm, q_vap, q_rad
         temp = temp + dT
      end do
      close(2) 
      
    end subroutine debug_cooling_fluxes
    
   ! -----------------------------------------------------------------
   ! Given an array xx(1:n), and given a value x, returns a value j 
   ! such that x is between xx(j) and xx(j+1). xx(1:n) must be 
   ! monotonic, either increasing or decreasing. j=0 or j=n is 
   ! returned to indicate that x is out of range.
   ! -----------------------------------------------------------------
    subroutine bisection(xx,n,x,j)

      ! Input and output variables
      integer, intent(in) :: n
      real(amrex_real), intent(in) :: xx(n)
      real(amrex_real), intent(in) :: x
      integer, intent(out) :: j

      ! Local variables
      integer jl,jm,ju

      jl=0 ! Initialize lower
      ju=n+1 ! upper limits.
      do while(ju-jl.gt.1)
         jm=(ju+jl)/2
         if((xx(n).ge.xx(1)).eqv.(x.ge.xx(jm))) then ! eqv is used so that the subroutine can work with
                                                     ! decreasing and increasing functions.
            jl=jm ! If the guess overshoot the solution, set lower limit to current guess.
         else
            ju=jm ! If the guess undershoot the solution, set lower limit to current guess.
         endif
      end do
      if(x.eq.xx(1)) then
         j=1 ! Treament of edge-case (query point at beginning of values vector)
      else if(x.eq.xx(n)) then
         j=n-1 ! Treament of edge-case (query point at end of values vector)
      else
         j=jl
      endif
   end subroutine bisection

   ! -----------------------------------------------------------------
   ! Bilinear interpolation. Values "val" are ordered so that 
   ! val(1)->val(4) correspond to accesing the grid starting from the 
   ! bottom left corner and moving counter clockwise (x1,y1)->(x2,y1)
   ! (x2->y2)->(x1,y2).
   ! -----------------------------------------------------------------
   subroutine bilin_intrp(x, y, val, xy_query, val_query)
      ! Input and output variables
      real(amrex_real), intent(in) :: x(1:2)
      real(amrex_real), intent(in) :: y(1:2)
      real(amrex_real), intent(in) :: val(1:4)
      real(amrex_real), intent(in) :: xy_query(1:2)
      real(amrex_real), intent(out) :: val_query

      ! Local variables
      real(amrex_real) t, u

      t = (xy_query(1)-x(1))/(x(2)-x(1))
      u = (xy_query(2)-y(1))/(y(2)-y(1))

      val_query = (1-t)*(1-u)*val(1) + t*(1-u)*val(2) &
                  + t*u*val(3) + (1-t)*u*val(4)

   end subroutine bilin_intrp

   ! -----------------------------------------------------------------
   ! Linear interpolation. Values should be passed so that x1->val1
   ! x2->val2.
   ! -----------------------------------------------------------------
   subroutine lin_intrp(x, val, x_query, val_query)
      ! Input and output variables
      real(amrex_real), intent(in) :: x(1:2)
      real(amrex_real), intent(in) :: val(1:2)
      real(amrex_real), intent(in) :: x_query
      real(amrex_real), intent(out) :: val_query

      ! Local variables
      real(amrex_real) t

      t = (x_query-x(1))/(x(2)-x(1))

      val_query = (1-t)*val(1) + t*val(2)

   end subroutine lin_intrp

   ! -----------------------------------------------------------------
   ! Trilinear interpolation. Values "val" are ordered so that 
   ! val(1)->val(8) correspond to accesing the grid starting from the 
   ! bottom left corner, first moving counter clockwise and move in 
   ! the z-direction after completing one circle. (x1,y1,z1)->(x2,y1,z1)
   ! (x2->y2,z1)->(x1,y2,z1)->(x1,y1,z2)->(x2,y1,z2)->(x2->y2,z2)->(x1,y2,z2).
   ! -----------------------------------------------------------------
   subroutine trilin_intrp(x, y, z, val, xyz_query, val_query)
      ! Input and output variables
      real(amrex_real), intent(in) :: x(1:2)
      real(amrex_real), intent(in) :: y(1:2)
      real(amrex_real), intent(in) :: z(1:2)
      real(amrex_real), intent(in) :: val(1:8)
      real(amrex_real), intent(in) :: xyz_query(1:3)
      real(amrex_real), intent(out) :: val_query

      ! Local variables
      real(amrex_real) t, u, w

      t = (xyz_query(1)-x(1))/(x(2)-x(1))
      u = (xyz_query(2)-y(1))/(y(2)-y(1))
      w = (xyz_query(3)-z(1))/(z(2)-z(1))

      val_query = (1-t)*(1-u)*(1-w)*val(1) + t*(1-u)*(1-w)*val(2) &
                  + t*u*(1-w)*val(3) + (1-t)*u*(1-w)*val(4) &
                  + (1-t)*(1-u)*w*val(5) + t*(1-u)*w*val(6) &
                  + t*u*w*val(7) + (1-t)*u*w*val(8)

   end subroutine trilin_intrp


   ! -----------------------------------------------------------------
   ! Subroutine that returns the convection coefficient given a 
   ! temperature. The values re obtained by performing a seventh order
   ! polyonymal fit to 30 extracted values of figure 3.11 of "Impact 
   ! of geometry and shaping of the plasma facing components on hot spot
   ! generation in tokamak devices", Alex GROSJEAN"
   ! -----------------------------------------------------------------
   subroutine get_convection_coeff(T, h)
      ! Input and output variables
      real(amrex_real), intent(in) :: T
      real(amrex_real), intent(out) :: h

      ! Local variables
      real(amrex_real) :: T0, Tc
      real(amrex_real) :: p1, p2, p3, p4, p5, p6, p7, p8

      T0 = 273.15
      p1 = 1.61185E-10
      p2 = -1.5378146E-7
      p3 = 5.927767E-5
      p4 = -0.0118479
      p5 = 1.311232
      p6 = -79.753407
      p7 = 2599.511
      p8 = 3.45107679E4

      Tc = T-T0
      if (Tc.gt.294.0) then
<<<<<<< HEAD
         write(*,*) 'Temperature near pipe requires extrapolation when computing the convection coefficient'
         write(*,*) 'The convection coefficient will be arbitratly assumed constant for T > 567 K'
=======
         ! write(*,*) 'Temperature near pipe requires extrapolation when computing the convection coefficient'
         ! write(*,*) 'The temperature adjacent to pipe is (in Kelvin)'
         ! write(*,*) T
         ! write(*,*) 'The convection coefficient will be arbitratly assumed constant for T > 567 K'
>>>>>>> 14894d06
         Tc = 294
      end if

      h = p1*Tc**7 + p2*Tc**6 + p3*Tc**5 + p4*Tc**4 + p5*Tc**3 + p6*Tc**2 + p7*Tc + p8
   end subroutine get_convection_coeff

end module heat_flux_module<|MERGE_RESOLUTION|>--- conflicted
+++ resolved
@@ -60,13 +60,10 @@
                                   geometry_name, &
                                   plasma_side_flux_type, &
                                   sample_edge
-<<<<<<< HEAD
-=======
 
     use amr_data_module, only : J_th
 
     use domain_module, only : get_local_highest_level
->>>>>>> 14894d06
 
     ! Input and output variables
     integer, intent(in) :: lo(3), hi(3)  
@@ -92,10 +89,7 @@
     real(amrex_real) :: q_vap, q_rad, q_therm, q_cool
     real(amrex_real) :: xpos, ypos, zpos
     logical :: side_flag
-<<<<<<< HEAD
-=======
     integer :: local_max_level(lo(1):hi(1), lo(2):hi(2), lo(3):hi(3))
->>>>>>> 14894d06
 
     qb = 0.0
     q_plasma = 0.0
@@ -103,8 +97,6 @@
     q_vap = 0.0
     q_therm = 0.0
     q_cool = 0.0
-<<<<<<< HEAD
-=======
     local_max_level = 0.0
     Qpipe_box = 0.0
     Qplasma_box = 0.0
@@ -113,7 +105,6 @@
     Qvap_box = 0.0
 
     call get_local_highest_level(xlo, dx, lo, hi, local_max_level)
->>>>>>> 14894d06
 
     do i = lo(1), hi(1)
        do j = lo(2), hi(2)
@@ -179,50 +170,32 @@
              if(nint(idom(i,j,k)).ne.-1 .and. nint(idom(i,j+1,k)).eq.-1) then
                 call active_cooling(temp(i,j,k), q_cool)
                 qb(i,j,k) = qb(i,j,k) - q_cool/dx(2)
-<<<<<<< HEAD
-=======
                 if(lev.eq.local_max_level(i,j,k)) Qpipe_box = Qpipe_box + q_cool*dx(1)*dx(3)*dt
->>>>>>> 14894d06
              end if
              if(nint(idom(i,j,k)).ne.-1 .and. nint(idom(i,j-1,k)).eq.-1) then
                 call active_cooling(temp(i,j,k), q_cool)
                 qb(i,j,k) = qb(i,j,k) - q_cool/dx(2)
-<<<<<<< HEAD
-=======
                 if(lev.eq.local_max_level(i,j,k)) Qpipe_box = Qpipe_box + q_cool*dx(1)*dx(3)*dt
->>>>>>> 14894d06
              end if
              if(nint(idom(i,j,k)).ne.-1 .and. nint(idom(i+1,j,k)).eq.-1) then
                 call active_cooling(temp(i,j,k), q_cool)
                 qb(i,j,k) = qb(i,j,k) - q_cool/dx(1)
-<<<<<<< HEAD
-=======
                 if(lev.eq.local_max_level(i,j,k)) Qpipe_box = Qpipe_box + q_cool*dx(2)*dx(3)*dt
->>>>>>> 14894d06
              end if
              if(nint(idom(i,j,k)).ne.-1 .and. nint(idom(i-1,j,k)).eq.-1) then
                 call active_cooling(temp(i,j,k), q_cool)
                 qb(i,j,k) = qb(i,j,k) - q_cool/dx(1)
-<<<<<<< HEAD
-=======
                 if(lev.eq.local_max_level(i,j,k)) Qpipe_box = Qpipe_box + q_cool*dx(2)*dx(3)*dt
->>>>>>> 14894d06
              end if                   
              if(nint(idom(i,j,k)).ne.-1 .and. nint(idom(i,j,k+1)).eq.-1) then
                 call active_cooling(temp(i,j,k), q_cool)
                 qb(i,j,k) = qb(i,j,k) - q_cool/dx(3)
-<<<<<<< HEAD
-=======
                 if(lev.eq.local_max_level(i,j,k)) Qpipe_box = Qpipe_box + q_cool*dx(1)*dx(2)*dt
->>>>>>> 14894d06
              end if
              if(nint(idom(i,j,k)).ne.-1 .and. nint(idom(i,j,k-1)).eq.-1) then
                 call active_cooling(temp(i,j,k), q_cool)
                 qb(i,j,k) = qb(i,j,k) - q_cool/dx(3)
-<<<<<<< HEAD
-=======
                 if(lev.eq.local_max_level(i,j,k)) Qpipe_box = Qpipe_box + q_cool*dx(1)*dx(2)*dt
->>>>>>> 14894d06
              end if   
 
 
@@ -248,37 +221,25 @@
                 else
                    STOP "Unknown plasma heat flux type"
                 end if
-<<<<<<< HEAD
- 
-                ! Thermionic cooling flux
-                if (cooling_thermionic) then
-                   call thermionic_cooling(temp(i,j,k), q_plasma, q_therm)
-=======
+                
                 if (lev.eq.local_max_level(i,j,k)) Qplasma_box = Qplasma_box + q_plasma*dx(2)*dx(3)*dt
  
                !  ! Thermionic cooling flux
                 if (cooling_thermionic_side) then
                    call thermionic_cooling(temp(i,j,k), q_plasma, q_therm)
                    if (lev.eq.local_max_level(i,j,k)) Qtherm_box = Qtherm_box + q_therm*dx(2)*dx(3)*dt
->>>>>>> 14894d06
                 end if
  
                 ! Vaporization cooling flux
                 if (cooling_vaporization) then
                    call vaporization_cooling(temp(i,j,k), q_vap)
-<<<<<<< HEAD
-=======
                    if (lev.eq.local_max_level(i,j,k)) Qvap_box = Qvap_box + q_vap*dx(2)*dx(3)*dt
->>>>>>> 14894d06
                 end if
  
                 ! Radiative cooling flux
                 if (cooling_radiation) then
                    call radiation_cooling(temp(i,j,k), q_rad)
-<<<<<<< HEAD
-=======
                    if (lev.eq.local_max_level(i,j,k)) Qrad_box = Qrad_box + q_rad*dx(2)*dx(3)*dt
->>>>>>> 14894d06
                 end if
                 qb(i,j,k) = qb(i,j,k) + (q_plasma-q_therm-q_vap-q_rad)/dx(1)
              end if
@@ -930,15 +891,10 @@
 
       Tc = T-T0
       if (Tc.gt.294.0) then
-<<<<<<< HEAD
          write(*,*) 'Temperature near pipe requires extrapolation when computing the convection coefficient'
+         write(*,*) 'The temperature adjacent to pipe is (in Kelvin)'
+         write(*,*) T
          write(*,*) 'The convection coefficient will be arbitratly assumed constant for T > 567 K'
-=======
-         ! write(*,*) 'Temperature near pipe requires extrapolation when computing the convection coefficient'
-         ! write(*,*) 'The temperature adjacent to pipe is (in Kelvin)'
-         ! write(*,*) T
-         ! write(*,*) 'The convection coefficient will be arbitratly assumed constant for T > 567 K'
->>>>>>> 14894d06
          Tc = 294
       end if
 
