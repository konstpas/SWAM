--- conflicted
+++ resolved
@@ -247,7 +247,6 @@
     call pp%query("solve_momentum", solve_sw_momentum)
     call pp%query("geoclaw_iter", sw_iter)
     call pp%query("geoclaw_gravity", sw_gravity)
-    call pp%getarr("jxb", sw_jxb)
     call pp%query("geoclaw_drytol", sw_drytol)
     call pp%query("Bx", sw_Bx)
     call pp%query("Bz", sw_Bz)
@@ -306,10 +305,6 @@
     allocate(character(len=8)::material)
     allocate(character(len=4)::geometry_name)
     allocate(cool_pipe_cntr(2))
-<<<<<<< HEAD
-=======
-    allocate(sw_jxb(2))
->>>>>>> 14894d06
     allocate(character(len=9)::phase_init)
     allocate(character(len=3)::plot_file)
     allocate(character(len=0)::restart)
@@ -387,8 +382,6 @@
     sw_Bx = 0.0_amrex_real
     sw_Bz = 0.0_amrex_real
     sw_h_cap = 0.0_amrex_real
-    sw_jxb(1) = 0.0_amrex_real
-    sw_jxb(2) = 0.0_amrex_real
     stop_time = 1.0
     do i = 0, amrex_max_level
        surfdist(i) = 0.0_amrex_real
@@ -411,10 +404,6 @@
     deallocate(sw_solver)
     deallocate(material)
     deallocate(geometry_name)
-<<<<<<< HEAD
-=======
-    deallocate(sw_jxb)
->>>>>>> 14894d06
     deallocate(phase_init)
     deallocate(plasma_flux_params)
     deallocate(plasma_flux_type)
