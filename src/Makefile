# Compiler
COMP_NAME = gfortran

# Compiler options
<<<<<<< HEAD
COMP_OPT = -Wall -O2
=======
COMP_OPT = -g -Wall
>>>>>>> 14894d06

# Linker
LINK_NAME = g++

# Amrex
AMREX_LIBRARY_HOME ?= /home/konstantinos/amrex_local
LIBDIR := $(AMREX_LIBRARY_HOME)/lib
INCDIR := $(AMREX_LIBRARY_HOME)/include
COMP_FLAGS := -I$(INCDIR) 
LINK_FLAGS := -L$(LIBDIR) -lamrex -lgfortran

# Files                                                                                              
SRCf90 = $(wildcard *.f90)
SRCF90 = $(wildcard *.F90)
OBJS = $(patsubst %.f90, %.o, $(SRCf90))
OBJS += $(patsubst %.F90, %.o, $(SRCF90))

# Name of the executable                                                                             
EXECUTABLE = swam

# Compile                                                                                 
all: $(EXECUTABLE)

# Dependencies
include .depend

# Compiling rules
%.o: %.f90
	$(COMP_NAME) $(COMP_OPT) -fopenmp $(COMP_FLAGS) -c $<

# Link                                                                                               
$(EXECUTABLE): $(OBJS)
	$(LINK_NAME) -fopenmp $^ -o $@ $(LINK_FLAGS) 

# Generate dependencies
depend .depend:
	makedepf90 *.f90 >.depend

# Clean
clean:
	rm *.mod *.o .depend<|MERGE_RESOLUTION|>--- conflicted
+++ resolved
@@ -2,17 +2,13 @@
 COMP_NAME = gfortran
 
 # Compiler options
-<<<<<<< HEAD
 COMP_OPT = -Wall -O2
-=======
-COMP_OPT = -g -Wall
->>>>>>> 14894d06
 
 # Linker
 LINK_NAME = g++
 
 # Amrex
-AMREX_LIBRARY_HOME ?= /home/konstantinos/amrex_local
+AMREX_LIBRARY_HOME ?=  /home/flc/nobackup/amrex_3D
 LIBDIR := $(AMREX_LIBRARY_HOME)/lib
 INCDIR := $(AMREX_LIBRARY_HOME)/include
 COMP_FLAGS := -I$(INCDIR) 
