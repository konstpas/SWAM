module read_input_module

  ! -----------------------------------------------------------------
  ! This module is used to read the input file. When reading the
  ! input file it is important to realize that there are two type of
  ! variables:
  !
  !     1) Variables that are used by amrex to generate the mesh.
  !        These variables are labelled with "amr" and with 
  !        "geometry" in the input file. The value of such
  !        variables is read from the amrex initialization routines
  !        routines, so in the following module they are used only
  !        to ensure self-consistency of the input. Among these
  !        variables, the following must be specified:
  !            a) geometry.is_periodic
  !            b) geometry.coord_sys
  !            c) geometry.prob_lo
  !            d) geometry.prob_hi
  !            e) amr.n_cell
  !            f) amr.max_level
  !        The following can be omitted, in which case they will
  !        assume the default value:
  !            a) amr.v (default: 0)
  !            b) amr.ref_ratio (default: 2 for each level)
  !            c) amr.blocking_factor (default: 8)
  !            d) amr.max_grid_size (default: 32)
  !
  !     2) Variables that are used from the rest of the code. Such
  !        variables have a diverse set of labels and are read
  !        by the routine specified in this module. All these
  !        variables are optional, if not specified they will
  !        be assigned the values given in set_default_values
  ! -----------------------------------------------------------------
  
  use amrex_amr_module
  use amrex_linear_solver_module
  
  implicit none 

  private

  ! -----------------------------------------------------------------
  ! Public variables (read from input file)
  ! -----------------------------------------------------------------
  public :: cfl
  public :: check_file
  public :: check_int
  public :: cooling_debug
  public :: cooling_thermionic
  public :: cooling_vaporization
  public :: cooling_radiation
  public :: do_reflux
  public :: dt_change_max
  public :: heat_solver
  public :: in_dt
  public :: ls_composite_solve
  public :: ls_verbose
  public :: ls_bottom_verbose
  public :: ls_max_iter
  public :: ls_max_fmg_iter
  public :: ls_bottom_solver
  public :: ls_linop_maxorder
  public :: ls_agglomeration
  public :: ls_consolidation
  public :: ls_max_coarsening_level
  public :: material
  public :: geometry_name
  public :: cool_pipe_cntr
  public :: cool_pipe_radius
  public :: max_grid_size_1d
  public :: max_step
  public :: fixed_melt_velocity
  public :: phase_init
  public :: phiT_table_max_T
  public :: phiT_table_n_points
  public :: plasma_flux_type
  public :: plasma_flux_params
  public :: plasma_flux_input_file
  public :: plasma_side_flux_type
  public :: plasma_side_flux_params
  public :: plasma_side_flux_input_file
  public :: plot_file
  public :: plot_int
  public :: regrid_int
  public :: restart
  public :: solve_sw
  public :: solve_sw_momentum
  public :: sw_drytol
  public :: sw_jxb
  public :: stop_time
  public :: surfdist
  public :: surf_pos_init
  public :: sample_edge
  public :: temp_fs
  public :: temp_init
  public :: thermionic_alpha
  public :: verbose
  
  ! -----------------------------------------------------------------
  ! Public subroutines
  ! -----------------------------------------------------------------
  public :: read_input_file, deallocate_input

  ! -----------------------------------------------------------------
  ! Default values of public variables
  ! -----------------------------------------------------------------
  character(len=:), allocatable, save :: check_file
  character(len=:), allocatable, save :: material
  character(len=:), allocatable, save :: geometry_name
  character(len=:), allocatable, save :: heat_solver
  character(len=:), allocatable, save :: plasma_flux_type
  character(len=:), allocatable, save :: plasma_flux_input_file
  character(len=:), allocatable, save :: plasma_side_flux_type
  character(len=:), allocatable, save :: plasma_side_flux_input_file
  character(len=:), allocatable, save :: phase_init
  character(len=:), allocatable, save :: plot_file
  character(len=:), allocatable, save :: restart   
  integer, save :: check_int
  integer, save :: ls_verbose
  integer, save :: ls_bottom_verbose
  integer, save :: ls_max_iter
  integer, save :: ls_max_fmg_iter
  integer, save :: ls_bottom_solver
  integer, save :: ls_linop_maxorder
  integer, save :: ls_max_coarsening_level
  integer, save :: max_grid_size_1d
  integer, save :: max_step
  integer, save :: phiT_table_n_points
  integer, save :: plot_int
  integer, save :: regrid_int
  integer, save :: verbose
  logical, save :: cooling_thermionic
  logical, save :: cooling_vaporization
  logical, save :: cooling_radiation
  logical, save :: do_reflux
  logical, save :: ls_composite_solve  
  logical, save :: ls_agglomeration
  logical, save :: ls_consolidation
  logical, save :: solve_sw
  logical, save :: solve_sw_momentum
  real(amrex_real), save :: cfl
  real(amrex_real), save :: dt_change_max
  real(amrex_real), save :: in_dt  
  real(amrex_real), save :: fixed_melt_velocity
  real(amrex_real), save :: phiT_table_max_T
  real(amrex_real), save :: stop_time
  real(amrex_real), save :: surf_pos_init
<<<<<<< HEAD
  real(amrex_real), save :: sample_edge
  real(amrex_real), allocatable, save :: cool_pipe_cntr(:)
  real(amrex_real), save :: cool_pipe_radius
=======
  real(amrex_real), save :: sw_jxb
  real(amrex_real), save :: sw_drytol
>>>>>>> 5a98647a
  real(amrex_real), save :: temp_fs
  real(amrex_real), save :: temp_init
  real(amrex_real), save :: thermionic_alpha
  real(amrex_real), allocatable, save :: cooling_debug(:)
  real(amrex_real), allocatable, save :: surfdist(:)
  real(amrex_real), allocatable, save :: plasma_flux_params(:)
  real(amrex_real), allocatable, save :: plasma_side_flux_params(:)
  
contains

  ! ------------------------------------------------------------------
  ! Subroutine used to read the input file. Note: part of the input
  ! file is also read by the amrex initialization routines invoked
  ! with amrex_init (see the initialization module)
  ! ------------------------------------------------------------------
  subroutine read_input_file()

    type(amrex_parmparse) :: pp

    ! Default parameters
    call set_default_values

    ! Parameters for the simulation length and timestep
    call amrex_parmparse_build(pp, "length")
    call pp%query("max_step", max_step)
    call pp%query("stop_time", stop_time)
    call pp%query("dt", in_dt)
    call amrex_parmparse_destroy(pp)

    ! Parameters for the grid control
    call amrex_parmparse_build(pp, "grid")
    call pp%query("regrid_int", regrid_int)
    call pp%query("max_grid_size_1d", max_grid_size_1d)
    call pp%getarr("surfdist", surfdist)
    call amrex_parmparse_destroy(pp)

    ! Parameters for the output
    call amrex_parmparse_build(pp, "output")
    call pp%query("check_int", check_int)
    call pp%query("plot_int", plot_int)
    call pp%query("check_file", check_file)
    call pp%query("plot_file", plot_file)
    call pp%query("verbose", verbose)
    call amrex_parmparse_destroy(pp)

    ! Parameters for the restart
    call amrex_parmparse_build(pp, "restart")
    call pp%query("restart", restart)
    call amrex_parmparse_destroy(pp)
   
    ! Parameters for the heat solver
    call amrex_parmparse_build(pp, "heat")
    call pp%query("fixed_melt_velocity", fixed_melt_velocity)  
    call pp%query("surf_pos", surf_pos_init)
    call pp%query("sample_edge", sample_edge) 
    call pp%query("temp_init", temp_init)
    call pp%query("phase_init", phase_init)
    call pp%query("plasma_flux_type", plasma_flux_type) 
    call pp%getarr("plasma_flux_params", plasma_flux_params)
    call pp%query("plasma_side_flux_type", plasma_side_flux_type) 
    call pp%getarr("plasma_side_flux_params", plasma_side_flux_params)
    call pp%query("plasma_flux_input_file", plasma_flux_input_file)
    call pp%query("plasma_side_flux_input_file", plasma_side_flux_input_file)
    call pp%query("temp_free_surface", temp_fs)
    call pp%query("cooling_thermionic",cooling_thermionic)
    call pp%query("cooling_vaporization",cooling_vaporization)
    call pp%query("cooling_radiation",cooling_radiation)
    call pp%getarr("cooling_debug",cooling_debug)
    call pp%query("thermionic_alpha",thermionic_alpha)
    call pp%query("heat_solver",heat_solver)
    call amrex_parmparse_destroy(pp)
    
    ! Parameters for the shallow water solver
    call amrex_parmparse_build(pp, "sw")
    call pp%query("solve", solve_sw)
    call pp%query("solve_momentum", solve_sw_momentum)
    call pp%query("drytol", sw_drytol)
    call pp%query("jxb", sw_jxb)
    call amrex_parmparse_destroy(pp)

    ! Parameters for the material
    call amrex_parmparse_build(pp, "material")
    call pp%query("material", material)
    call pp%query("phiT_max_T", phiT_table_max_T)
    call pp%query("phiT_n_points", phiT_table_n_points)
    call amrex_parmparse_destroy(pp)

    ! Parameters for the geometry
    call amrex_parmparse_build(pp, "geometry")
    call pp%query("geometry_name", geometry_name)
    call pp%getarr("cool_pipe_cntr",cool_pipe_cntr)
    call pp%query("cool_pipe_radius", cool_pipe_radius)
    call amrex_parmparse_destroy(pp)

    
    ! Parameters for the numerics
    call amrex_parmparse_build(pp, "numerics")
    call pp%query("cfl", cfl)
    call pp%query("do_reflux", do_reflux)
    call pp%query("dt_change_max", dt_change_max)
    call amrex_parmparse_destroy(pp)

    ! Parameters for the linear solver used for the implicit solution of the heat equation
    call amrex_parmparse_build(pp, "linear_solver")
    call pp%query("composite_solve", ls_composite_solve)
    call pp%query("verbose", ls_verbose)
    call pp%query("bottom_verbose_ls", ls_bottom_verbose)
    call pp%query("max_iter", ls_max_iter)
    call pp%query("max_fmg_iter", ls_max_fmg_iter)
    call pp%query("bottom_solver", ls_bottom_solver)
    call pp%query("linop_maxorder", ls_linop_maxorder)
    call pp%query("agglomeration", ls_agglomeration)
    call pp%query("consolidation", ls_consolidation)
    call pp%query("max_coarsening_level", ls_max_coarsening_level)
    
  end subroutine read_input_file


  ! Default values for the input parameters
  subroutine set_default_values()

    integer :: i
        
    allocate(character(len=3)::check_file)
    allocate(character(len=8)::heat_solver)
    allocate(character(len=8)::plasma_flux_type)
    allocate(character(len=8)::plasma_side_flux_type)
    allocate(character(len=25)::plasma_flux_input_file)
    allocate(character(len=25)::plasma_side_flux_input_file)
    allocate(character(len=8)::material)
    allocate(character(len=4)::geometry_name)
    allocate(cool_pipe_cntr(2))
    allocate(character(len=9)::phase_init)
    allocate(character(len=3)::plot_file)
    allocate(character(len=0)::restart)
    allocate(cooling_debug(5))    
    allocate(surfdist(0:amrex_max_level))
    allocate(plasma_flux_params(100))
    allocate(plasma_side_flux_params(100))

    cfl = 0.70
    check_file = "chk"
    check_int = -1
    cooling_debug(1) = 0
    cooling_debug(2) = 300
    cooling_debug(3) = 301
    cooling_debug(4) = 1
    cooling_debug(5) = 1e6
    cooling_thermionic = .true.
    cooling_vaporization = .true.
    cooling_radiation = .true.
    do_reflux = .true.
    dt_change_max = 1.1
    in_dt = 0.0001
    fixed_melt_velocity = 0.0_amrex_real
    heat_solver = "explicit"
    ls_composite_solve = .true.
    ls_verbose = 1
    ls_bottom_verbose = 0
    ls_max_iter = 100
    ls_max_fmg_iter = 0
    ls_bottom_solver = amrex_bottom_default
    ls_linop_maxorder = 2
    ls_agglomeration = .true.
    ls_consolidation = .true.
    ls_max_coarsening_level = 30
    material = "Tungsten"
    geometry_name = "Slab"
    cool_pipe_cntr(1) = 0.01
    cool_pipe_cntr(2) = 0.005
    cool_pipe_radius = 0_amrex_real
    max_grid_size_1d = 16
    max_step = 10000
    phase_init = "undefined"
    phiT_table_max_T = 10000.0
    phiT_table_n_points = 10000
    plasma_flux_params(1) = 0.0
    plasma_flux_params(2) = 1.0
    plasma_flux_params(3) = 300e6
    plasma_flux_params(4) = 0.0
    plasma_flux_params(5) = 0.01
    plasma_side_flux_params(1) = 0.0
    plasma_side_flux_params(2) = 1.0
    plasma_side_flux_params(3) = 300e6
    plasma_side_flux_params(4) = 0.0
    plasma_side_flux_params(5) = 0.01
    plasma_flux_type = "Gaussian"
    plasma_side_flux_type = "Gaussian"
    plasma_flux_input_file = "plasma_flux.dat"
    plasma_side_flux_input_file = "plasma_side_flux.dat"
    plot_file = "plt"
    plot_int = -1
    regrid_int = 2
    solve_sw = .true.
    solve_sw_momentum = .true.
    sw_drytol = 1.0e-6
    sw_jxb = 0.0_amrex_real
    stop_time = 1.0
    do i = 0, amrex_max_level
       surfdist(i) = 0.0
    end do
    surf_pos_init = 0.020
    sample_edge = 0.020
    thermionic_alpha = 90.0
    temp_fs = -1.0
    verbose = 0
    
  end subroutine set_default_values

  ! ------------------------------------------------------------------
  ! Subroutine used to free the memory related to the input variables
  ! ------------------------------------------------------------------  
  subroutine deallocate_input()
    
    deallocate(check_file)
    deallocate(heat_solver)
    deallocate(material)
    deallocate(geometry_name)
    deallocate(phase_init)
    deallocate(plasma_flux_params)
    deallocate(plasma_flux_type)
    deallocate(plasma_side_flux_type)
    deallocate(plasma_flux_input_file)
    deallocate(plasma_side_flux_input_file)
    deallocate(plot_file)
    deallocate(restart)
    deallocate(surfdist)

  end subroutine deallocate_input
    
end module read_input_module<|MERGE_RESOLUTION|>--- conflicted
+++ resolved
@@ -145,18 +145,15 @@
   real(amrex_real), save :: phiT_table_max_T
   real(amrex_real), save :: stop_time
   real(amrex_real), save :: surf_pos_init
-<<<<<<< HEAD
   real(amrex_real), save :: sample_edge
-  real(amrex_real), allocatable, save :: cool_pipe_cntr(:)
   real(amrex_real), save :: cool_pipe_radius
-=======
   real(amrex_real), save :: sw_jxb
   real(amrex_real), save :: sw_drytol
->>>>>>> 5a98647a
   real(amrex_real), save :: temp_fs
   real(amrex_real), save :: temp_init
   real(amrex_real), save :: thermionic_alpha
   real(amrex_real), allocatable, save :: cooling_debug(:)
+  real(amrex_real), allocatable, save :: cool_pipe_cntr(:)
   real(amrex_real), allocatable, save :: surfdist(:)
   real(amrex_real), allocatable, save :: plasma_flux_params(:)
   real(amrex_real), allocatable, save :: plasma_side_flux_params(:)
