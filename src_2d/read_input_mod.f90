module read_input_module

  ! -----------------------------------------------------------------
  ! This module is used to read the input file. When reading the
  ! input file it is important to realize that there are two type of
  ! variables:
  !
  !     1) Variables that are used by amrex to generate the mesh.
  !        These variables are labelled with "amr" and with 
  !        "geometry" in the input file. The value of such
  !        variables is read from the amrex initialization routines
  !        routines, so in the following module they are used only
  !        to ensure self-consistency of the input. Among these
  !        variables, the following must be specified:
  !            a) geometry.is_periodic
  !            b) geometry.coord_sys
  !            c) geometry.prob_lo
  !            d) geometry.prob_hi
  !            e) amr.n_cell
  !            f) amr.max_level
  !        The following can be omitted, in which case they will
  !        assume the default value:
  !            a) amr.v (default: 0)
  !            b) amr.ref_ratio (default: 2 for each level)
  !            c) amr.blocking_factor (default: 8)
  !            d) amr.max_grid_size (default: 32)
  !
  !     2) Variables that are used from the rest of the code. Such
  !        variables have a diverse set of labels and are read
  !        by the routine specified in this module. All these
  !        variables are optional, if not specified they will
  !        be assigned the values given in set_default_values
  ! -----------------------------------------------------------------
  
  use amrex_amr_module
  use amrex_linear_solver_module
  
  implicit none 

  private

  ! -----------------------------------------------------------------
  ! Public variables (read from input file)
  ! -----------------------------------------------------------------
  public :: cfl
  public :: check_file
  public :: check_int
  public :: cooling_debug
  public :: cooling_thermionic
  public :: cooling_vaporization
  public :: cooling_radiation
  public :: do_reflux
  public :: dt_change_max
  public :: heat_solver
  public :: in_dt
  public :: ls_composite_solve
  public :: ls_verbose
  public :: ls_bottom_verbose
  public :: ls_max_iter
  public :: ls_max_fmg_iter
  public :: ls_bottom_solver
  public :: ls_linop_maxorder
  public :: ls_agglomeration
  public :: ls_consolidation
  public :: ls_max_coarsening_level
  public :: material
  public :: geometry_name
  public :: cool_pipe_cntr
  public :: cool_pipe_radius
  public :: max_grid_size_1d
  public :: max_step
  public :: fixed_melt_velocity
  public :: phase_init
  public :: phiT_table_max_T
  public :: phiT_table_n_points
  public :: plasma_flux_type
  public :: plasma_flux_params
  public :: plasma_flux_input_file
  public :: plasma_side_flux_type
  public :: plasma_side_flux_params
  public :: plasma_side_flux_input_file
  public :: plot_file
  public :: plot_int
  public :: regrid_int
  public :: restart
  public :: solve_sw
  public :: solve_heat
  public :: solve_sw_momentum
  public :: sw_magnetic
  public :: sw_h_cap
  public :: stop_time
  public :: surfdist
  public :: surf_pos_init
  public :: sample_edge
  public :: temp_fs
  public :: temp_init
  public :: thermionic_alpha
  public :: verbose
  
  ! -----------------------------------------------------------------
  ! Public subroutines
  ! -----------------------------------------------------------------
  public :: read_input_file, deallocate_input

  ! -----------------------------------------------------------------
  ! Default values of public variables
  ! -----------------------------------------------------------------
  character(len=:), allocatable, save :: check_file
  character(len=:), allocatable, save :: material
  character(len=:), allocatable, save :: geometry_name
  character(len=:), allocatable, save :: heat_solver
  character(len=:), allocatable, save :: plasma_flux_type
  character(len=:), allocatable, save :: plasma_flux_input_file
  character(len=:), allocatable, save :: plasma_side_flux_type
  character(len=:), allocatable, save :: plasma_side_flux_input_file
  character(len=:), allocatable, save :: phase_init
  character(len=:), allocatable, save :: plot_file
  character(len=:), allocatable, save :: restart   
  integer, save :: check_int
  integer, save :: ls_verbose
  integer, save :: ls_bottom_verbose
  integer, save :: ls_max_iter
  integer, save :: ls_max_fmg_iter
  integer, save :: ls_bottom_solver
  integer, save :: ls_linop_maxorder
  integer, save :: ls_max_coarsening_level
  integer, save :: max_grid_size_1d
  integer, save :: max_step
  integer, save :: phiT_table_n_points
  integer, save :: plot_int
  integer, save :: regrid_int
  integer, save :: verbose
  logical, save :: cooling_thermionic
  logical, save :: cooling_vaporization
  logical, save :: cooling_radiation
  logical, save :: do_reflux
  logical, save :: ls_composite_solve  
  logical, save :: ls_agglomeration
  logical, save :: ls_consolidation
  logical, save :: solve_sw
  logical, save :: solve_heat
  logical, save :: solve_sw_momentum
  real(amrex_real), save :: cfl
  real(amrex_real), save :: dt_change_max
  real(amrex_real), save :: in_dt  
  real(amrex_real), save :: fixed_melt_velocity
  real(amrex_real), save :: phiT_table_max_T
  real(amrex_real), save :: stop_time
  real(amrex_real), save :: surf_pos_init
<<<<<<< HEAD
  real(amrex_real), save :: sample_edge
  real(amrex_real), save :: cool_pipe_radius
  real(amrex_real), save :: sw_jxb
  real(amrex_real), save :: sw_drytol
=======
  real(amrex_real), save :: sw_magnetic
  real(amrex_real), save :: sw_h_cap
>>>>>>> 14894d06
  real(amrex_real), save :: temp_fs
  real(amrex_real), save :: temp_init
  real(amrex_real), save :: thermionic_alpha
  real(amrex_real), allocatable, save :: cooling_debug(:)
  real(amrex_real), allocatable, save :: cool_pipe_cntr(:)
  real(amrex_real), allocatable, save :: surfdist(:)
  real(amrex_real), allocatable, save :: plasma_flux_params(:)
  real(amrex_real), allocatable, save :: plasma_side_flux_params(:)
  
contains

  ! ------------------------------------------------------------------
  ! Subroutine used to read the input file. Note: part of the input
  ! file is also read by the amrex initialization routines invoked
  ! with amrex_init (see the initialization module)
  ! ------------------------------------------------------------------
  subroutine read_input_file()

    type(amrex_parmparse) :: pp

    ! Default parameters
    call set_default_values

    ! Parameters for the simulation length and timestep
    call amrex_parmparse_build(pp, "length")
    call pp%query("max_step", max_step)
    call pp%query("stop_time", stop_time)
    call pp%query("dt", in_dt)
    call amrex_parmparse_destroy(pp)

    ! Parameters for the grid control
    call amrex_parmparse_build(pp, "grid")
    call pp%query("regrid_int", regrid_int)
    call pp%query("max_grid_size_1d", max_grid_size_1d)
    call pp%getarr("surfdist", surfdist)
    call amrex_parmparse_destroy(pp)

    ! Parameters for the output
    call amrex_parmparse_build(pp, "output")
    call pp%query("check_int", check_int)
    call pp%query("plot_int", plot_int)
    call pp%query("check_file", check_file)
    call pp%query("plot_file", plot_file)
    call pp%query("verbose", verbose)
    call amrex_parmparse_destroy(pp)

    ! Parameters for the restart
    call amrex_parmparse_build(pp, "restart")
    call pp%query("restart", restart)
    call amrex_parmparse_destroy(pp)
   
    ! Parameters for the heat solver
    call amrex_parmparse_build(pp, "heat")
<<<<<<< HEAD
=======
    call pp%query("surf_pos", surf_pos_init) 
    call pp%query("solve", solve_heat)  
>>>>>>> 14894d06
    call pp%query("fixed_melt_velocity", fixed_melt_velocity)  
    call pp%query("surf_pos", surf_pos_init)
    call pp%query("sample_edge", sample_edge) 
    call pp%query("temp_init", temp_init)
    call pp%query("phase_init", phase_init)
    call pp%query("plasma_flux_type", plasma_flux_type) 
    call pp%getarr("plasma_flux_params", plasma_flux_params)
    call pp%query("plasma_side_flux_type", plasma_side_flux_type) 
    call pp%getarr("plasma_side_flux_params", plasma_side_flux_params)
    call pp%query("plasma_flux_input_file", plasma_flux_input_file)
    call pp%query("plasma_side_flux_input_file", plasma_side_flux_input_file)
    call pp%query("temp_free_surface", temp_fs)
    call pp%query("cooling_thermionic",cooling_thermionic)
    call pp%query("cooling_vaporization",cooling_vaporization)
    call pp%query("cooling_radiation",cooling_radiation)
    call pp%getarr("cooling_debug",cooling_debug)
    call pp%query("thermionic_alpha",thermionic_alpha)
    call pp%query("heat_solver",heat_solver)
    call amrex_parmparse_destroy(pp)
    
    ! Parameters for the shallow water solver
    call amrex_parmparse_build(pp, "sw")
    call pp%query("solve", solve_sw)
    call pp%query("solve_momentum", solve_sw_momentum)
    call pp%query("magnetic", sw_magnetic)
    call pp%query("h_cap", sw_h_cap)
    call amrex_parmparse_destroy(pp)

    ! Parameters for the material
    call amrex_parmparse_build(pp, "material")
    call pp%query("material", material)
    call pp%query("phiT_max_T", phiT_table_max_T)
    call pp%query("phiT_n_points", phiT_table_n_points)
    call amrex_parmparse_destroy(pp)

    ! Parameters for the geometry
    call amrex_parmparse_build(pp, "geometry")
    call pp%query("geometry_name", geometry_name)
    call pp%getarr("cool_pipe_cntr",cool_pipe_cntr)
    call pp%query("cool_pipe_radius", cool_pipe_radius)
    call amrex_parmparse_destroy(pp)

    
    ! Parameters for the numerics
    call amrex_parmparse_build(pp, "numerics")
    call pp%query("cfl", cfl)
    call pp%query("do_reflux", do_reflux)
    call pp%query("dt_change_max", dt_change_max)
    call amrex_parmparse_destroy(pp)

    ! Parameters for the linear solver used for the implicit solution of the heat equation
    call amrex_parmparse_build(pp, "linear_solver")
    call pp%query("composite_solve", ls_composite_solve)
    call pp%query("verbose", ls_verbose)
    call pp%query("bottom_verbose_ls", ls_bottom_verbose)
    call pp%query("max_iter", ls_max_iter)
    call pp%query("max_fmg_iter", ls_max_fmg_iter)
    call pp%query("bottom_solver", ls_bottom_solver)
    call pp%query("linop_maxorder", ls_linop_maxorder)
    call pp%query("agglomeration", ls_agglomeration)
    call pp%query("consolidation", ls_consolidation)
    call pp%query("max_coarsening_level", ls_max_coarsening_level)
    
  end subroutine read_input_file


  ! Default values for the input parameters
  subroutine set_default_values()

    integer :: i
        
    allocate(character(len=3)::check_file)
    allocate(character(len=8)::heat_solver)
    allocate(character(len=8)::plasma_flux_type)
    allocate(character(len=8)::plasma_side_flux_type)
    allocate(character(len=25)::plasma_flux_input_file)
    allocate(character(len=25)::plasma_side_flux_input_file)
    allocate(character(len=8)::material)
    allocate(character(len=4)::geometry_name)
    allocate(cool_pipe_cntr(2))
    allocate(character(len=9)::phase_init)
    allocate(character(len=3)::plot_file)
    allocate(character(len=0)::restart)
    allocate(cooling_debug(5))    
    allocate(surfdist(0:amrex_max_level))
    allocate(plasma_flux_params(100))
    allocate(plasma_side_flux_params(100))

    cfl = 0.70
    check_file = "chk"
    check_int = -1
    cooling_debug(1) = 0
    cooling_debug(2) = 300
    cooling_debug(3) = 301
    cooling_debug(4) = 1
    cooling_debug(5) = 1e6
    cooling_thermionic = .true.
    cooling_vaporization = .true.
    cooling_radiation = .true.
    do_reflux = .true.
    dt_change_max = 1.1
    in_dt = 0.0001
    fixed_melt_velocity = 0.0_amrex_real
    heat_solver = "explicit"
    ls_composite_solve = .true.
    ls_verbose = 1
    ls_bottom_verbose = 0
    ls_max_iter = 100
    ls_max_fmg_iter = 0
    ls_bottom_solver = amrex_bottom_default
    ls_linop_maxorder = 2
    ls_agglomeration = .true.
    ls_consolidation = .true.
    ls_max_coarsening_level = 30
    material = "Tungsten"
    geometry_name = "Slab"
    cool_pipe_cntr(1) = 0.01
    cool_pipe_cntr(2) = 0.005
    cool_pipe_radius = 0_amrex_real
    max_grid_size_1d = 16
    max_step = 10000
    phase_init = "undefined"
    phiT_table_max_T = 10000.0
    phiT_table_n_points = 10000
    plasma_flux_params(1) = 0.0
    plasma_flux_params(2) = 1.0
    plasma_flux_params(3) = 300e6
    plasma_flux_params(4) = 0.0
    plasma_flux_params(5) = 0.01
    plasma_side_flux_params(1) = 0.0
    plasma_side_flux_params(2) = 1.0
    plasma_side_flux_params(3) = 300e6
    plasma_side_flux_params(4) = 0.0
    plasma_side_flux_params(5) = 0.01
    plasma_flux_type = "Gaussian"
    plasma_side_flux_type = "Gaussian"
    plasma_flux_input_file = "plasma_flux.dat"
    plasma_side_flux_input_file = "plasma_side_flux.dat"
    plot_file = "plt"
    plot_int = -1
    regrid_int = 2
    solve_heat = .false.
    solve_sw = .true.
    solve_sw_momentum = .true.
    sw_magnetic = 0.0_amrex_real
    sw_h_cap = 0.0_amrex_real
    stop_time = 1.0
    do i = 0, amrex_max_level
       surfdist(i) = 0.0
    end do
    surf_pos_init = 0.020
    sample_edge = 0.020
    thermionic_alpha = 90.0
    temp_fs = -1.0
    verbose = 0
    
  end subroutine set_default_values

  ! ------------------------------------------------------------------
  ! Subroutine used to free the memory related to the input variables
  ! ------------------------------------------------------------------  
  subroutine deallocate_input()
    
    deallocate(check_file)
    deallocate(heat_solver)
    deallocate(material)
    deallocate(geometry_name)
    deallocate(phase_init)
    deallocate(plasma_flux_params)
    deallocate(plasma_flux_type)
    deallocate(plasma_side_flux_type)
    deallocate(plasma_flux_input_file)
    deallocate(plasma_side_flux_input_file)
    deallocate(plot_file)
    deallocate(restart)
    deallocate(surfdist)

  end subroutine deallocate_input
    
end module read_input_module<|MERGE_RESOLUTION|>--- conflicted
+++ resolved
@@ -147,15 +147,10 @@
   real(amrex_real), save :: phiT_table_max_T
   real(amrex_real), save :: stop_time
   real(amrex_real), save :: surf_pos_init
-<<<<<<< HEAD
   real(amrex_real), save :: sample_edge
   real(amrex_real), save :: cool_pipe_radius
-  real(amrex_real), save :: sw_jxb
-  real(amrex_real), save :: sw_drytol
-=======
   real(amrex_real), save :: sw_magnetic
   real(amrex_real), save :: sw_h_cap
->>>>>>> 14894d06
   real(amrex_real), save :: temp_fs
   real(amrex_real), save :: temp_init
   real(amrex_real), save :: thermionic_alpha
@@ -209,11 +204,8 @@
    
     ! Parameters for the heat solver
     call amrex_parmparse_build(pp, "heat")
-<<<<<<< HEAD
-=======
     call pp%query("surf_pos", surf_pos_init) 
     call pp%query("solve", solve_heat)  
->>>>>>> 14894d06
     call pp%query("fixed_melt_velocity", fixed_melt_velocity)  
     call pp%query("surf_pos", surf_pos_init)
     call pp%query("sample_edge", sample_edge) 
