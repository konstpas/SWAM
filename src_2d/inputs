--- conflicted
+++ resolved
@@ -1,9 +1,5 @@
 # SIMULATION LENGTH
-<<<<<<< HEAD
 length.max_step  = 1000	                     # Maximum number of time-steps
-=======
-length.max_step  = 5000	                     # Maximum number of time-steps
->>>>>>> 8b9a6996
 length.stop_time = 0.7                       # Maximum simulated time [s]
 
 # MESH GENERATION (SOME PARAMETERS ARE NOT USED BUT NECESSARY FOR AMREX)
@@ -11,13 +7,8 @@
 geometry.coord_sys    =  0                   # Set to 0 because cartesian coordinates are used
 geometry.prob_lo      =  0.00  0.00          # Coordinates of the bottom-left corner of the domain (x,y)
 geometry.prob_hi      =  0.04  0.011        # Coordinates of the top-right corner of the domain (x,y)
-<<<<<<< HEAD
 amr.n_cell            =  4 64		     	# Number of cells (x,y)
 amr.max_level         =  4                   # Maximum level (The smallest level is at 0)
-=======
-amr.n_cell            =  256 256		     	# Number of cells (x,y)
-amr.max_level         =  3                   # Maximum level (The smallest level is at 0)
->>>>>>> 8b9a6996
 amr.ref_ratio         =  2                 # Grid refinement ratio between successive levels (0-->1, 1-->2, ...) 
 amr.blocking_factor   =  8                   # Minimum number of cells per grid in each direction
 amr.max_grid_size     =  16 	             # Maximum number of cells per grid in each direction
@@ -31,14 +22,8 @@
 heat.temp_init = 1000			     	 # Initial temperature of the sample
 heat.phase_init = solid			     	 # Initial phase of the sample (solid or liquid, relevant only if the sample is initialized at the melting temperature)
 heat.surf_pos = 0.010                            # Position of the free surface inside the domain (assumed horizontal and perpendicular to the y-direction)
-<<<<<<< HEAD
 heat.plasma_flux_type = Uniform		 	 # Type of plasma heat flux
 heat.plasma_flux_params = 0.0 0.004 4.4e9 0.0 1.0 # Parameters for the plasma heat flux (dependent on the type of heat flux selected)
-=======
-heat.plasma_flux_type = Gaussian		 # Type of plasma heat flux
-heat.plasma_flux_params = 0.0 0.4 13e9 0.02 0.005 # Parameters for the plasma heat flux (dependent on the type of heat flux selected)
-heat.plasma_input_file = incoming_heat.txt	# The name of the file that describes the heat flux (used only if flux type is Input_file)
->>>>>>> 8b9a6996
 heat.temp_free_surface = -4000	             	 # Fixed temperature at the free surface (only used if positive)
 heat.cooling_thermionic = 1		     	 # Activate or deactivate thermionic cooling flux (1 = on, 0 = off)
 heat.cooling_vaporization = 1		     	 # Activate or deactivate vaporization cooling flux (1 = on, 0 = off)
