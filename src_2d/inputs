--- conflicted
+++ resolved
@@ -1,56 +1,4 @@
 # SIMULATION LENGTH
-<<<<<<< HEAD
-length.max_step  = 6                   # Maximum number of time-steps
-length.stop_time = 10.5                # Maximum simulated time [s]
-length.dt = 0.0001  		       # Timestep (changed automatically by the code if it does not satisfy the stability criteria)
-
-
-# MESH GENERATION (SOME PARAMETERS ARE NOT USED BUT NECESSARY FOR AMREX)
-geometry.geometry_name = West_rectangular          # For now it can only be West or Slab (default)
-geometry.cool_pipe_cntr = 0.01294 0.013439 	   # The center of the cooling pipe
-geometry.cool_pipe_radius = 0.006 	   	   # The center of the cooling pipe
-geometry.is_periodic = 0 0 0	           	   # Set to 0 because the system is not periodic (x,y)
-geometry.coord_sys   = 0                   	   # Set to 0 because cartesian coordinates are used
-geometry.prob_lo     = 0.00  0.00    	   	   # Coordinates of the bottom-left corner of the domain (x,y)
-geometry.prob_hi     = 0.02588  0.027878   	   # Coordinates of the top-right corner of the domain (x,y)
-amr.n_cell           = 64  256             	   # Number of cells (x,y)
-amr.max_level        = 2                   	   # Maximum level (The smallest level is at 0)
-amr.ref_ratio        = 2 2 2               	   # Grid refinement ratio between successive levels (0-->1, 1-->2, ...) 
-amr.blocking_factor  = 8                   	   # Minimum number of cells per grid in each direction
-amr.max_grid_size    = 16 	           	   # Maximum number of cells per grid in each direction
-amr.v                = 1                   	   # Verbosity in amrex (1 = on, 0 = off)
-grid.regrid_int      = 2                   	   # How often to check if regridding is necessary (in time-step)
-grid.max_grid_size_2d = 16	                   # Maximum number of cells per grid in each direction (for shallow-water solver)
-grid.surfdist = 0.003 0.002  0.0015  0.001  0.0008 # Distance from the free surface that triggers regridding (one value per level)
-
-
-# HEAT SOLVER
-heat.meltvel = 0.00						           # Prescribed melt velocity
-heat.temp_init = 300.0                                  		   # Initial temperature of the sample
-heat.phase_init = solid                                 		   # Initial phase of the sample (solid or liquid, relevant only if the sample is initialized at the melting temperature)
-heat.surf_pos = 0.026878                                   		   # Position of the free surface inside the domain (assumed horizontal and perpendicular to the y-direction)
-heat.plasma_flux_type = Uniform                                 	   # Type of plasma heat flux
-heat.plasma_flux_params = 0.0 100.0 2e6 0.0 1.00 0.0 1.00   		   # Parameters for the plasma heat flux (they depend on the type of heat flux selected)
-heat.plasma_flux_input_file = plasma_flux.dat	   			   # The name of the file that describes the heat flux (used only if flux type is Input_file)
-heat.plasma_side_flux_type = Uniform		 	 		   # Type of plasma heat flux at the exposed side (not free surface - only on West) 
-heat.plasma_side_flux_input_file = plasma_flux.dat 		       	   # Name of the file describing the heat flux to the exposed side surface
-				   				           # (only used if plasma_side_flux_type is "Input_file" and Geometry is "West") 
-heat.plasma_side_flux_params = 0.0 100.0 40e6 0.026851796 0.026878 0.0 1.0 # Parameters for the plasma heat flux at the exposed side (dependent on the type of heat flux selected)
-heat.temp_free_surface = -300	                                       	   # Fixed temperature at the free surface (only used if positive)
-heat.cooling_thermionic = 0		     	 			   # Activate  or deactivate thermionic cooling flux (1 = on, 0 = off)
-heat.cooling_vaporization = 0		     	 			   # Activate or deactivate vaporization cooling flux (1 = on, 0 = off)
-heat.cooling_radiation = 0		     	 			   # Activate or deactivate radiative cooling flux (1 = on, 0 = off)
-heat.cooling_debug = 1 2000 4000 2000 1e9	 			   # Plot cooling fluxes as a function of temperature (on/off switch, 1 = on, 0 = off,
-		                                 			   #  		   		       	    	     minimum temperature, min_T
-						 			   #					             maximum temperature, max_T
-						 			   #						     number of points between min_T and max_T
-						 			   #						     plasma flux for the thermionic cooling)
-heat.thermionic_alpha = 90        	 	 			   # Magnetic inclination [deg]
-heat.heat_solver = implicit						   # Solver for the heat equation (explicit or implicit)
-heat.sample_edge = 0.02588		  				   # Position of the sample's edge (assumed vertical and perpendicular to the x direction).
-		   							   # Should be equal to the edge of the simulation box.
-
-=======
 length.max_step  = 1800	             # Maximum number of time-steps
 length.stop_time = 0.7               # Maximum simulated time [s]
 length.dt = 1e-5  			     # Timestep (changed automatically by the code if it does not satisfy the stability criteria)
@@ -94,9 +42,8 @@
 sw.solve = 1              	# Flag to control if the melt motion is on (1 = on, 0 = off)
 sw.solve_momentum = 1 		# Flag to control if the momentum equation in the SW equations is solved (1 = on, 0 = off)
 sw.drytol = 3e-6    		# Minimum melt-layer thickness to compute the source terms
-sw.jxb = 8.0e6 	    		# jxb force (x,z)
-sw.magnetic = 2.5 	    	# B field [T]
-sw.h_cap = 12e-5					# The capping value for the friction term in the momentum equation [m]
+sw.magnetic = 2.5 	    	# B field [T]	     
+sw.h_cap = 12e-5		# The capping value for the friction term in the momentum equation [m]
 
 # MATERIAL
 material.material = Tungsten                 # Material
@@ -114,7 +61,6 @@
 numerics.cfl       = 0.95	             # Safety factor used to multiply the minimum time-step which ensures stability of the heat solver
 numerics.do_reflux = 1		             # Activate or deactivate reflux ( 1 = on, 0 = off)
 numerics.dt_change_max = 1.1 	         # Maximum fractional change of the time step between two successive time-steps
->>>>>>> 14894d06
 
 # LINEAR SOLVERS (PARAMETERS FOR THE IMPLICIT SOLVER FOR THE HEAT EQUATION)
 linear_solver.composite_solve = 0
