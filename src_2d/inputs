--- conflicted
+++ resolved
@@ -46,12 +46,8 @@
 heat.heat_solver = implicit
 
 # SHALLOW WATER SOLVER
-<<<<<<< HEAD
 sw.solve = 1                                 # Flag to control if the melt motion is on (1 = on, 0 = off)
 sw.solve_momentum = 0 			     # Flag to control if the momentum equation in the SW equations is solved (1 = on, 0 = off)
-=======
-sw.solve = 0                               # Flag to control if the melt motion is on (1 = on, 0 = off)
->>>>>>> 5bd824aa
 
 # MATERIAL
 material.material = Tungsten               # Material
