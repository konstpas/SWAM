--- conflicted
+++ resolved
@@ -187,17 +187,11 @@
                 if (temp(i,j).gt.temp_melt) then
                    idom(i,j) = 3 ! Liquid
                 else if (temp(i,j).eq.temp_melt) then
-<<<<<<< HEAD
                    idom(i,j) = 2 ! Phase change
+                else if (temp(i,j).gt.0) then
+                   idom(i,j) = 1 ! Solid
                 else
-                   idom(i,j) = 1 ! Solid
-=======
-                   idom(i,j) = 2
-                else if (temp(i,j).gt.0) then
-                   idom(i,j) = 1
-                else
-                  STOP 'Temperature is 0 below surf_ind_heat_domain'
->>>>>>> 8b9a6996
+                   STOP 'Temperature is 0 below surf_ind_heat_domain'
                 end if
              else
                 idom(i,j) = 1 ! Liquid or solid (no distinction is made)
