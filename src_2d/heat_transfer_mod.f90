module heat_transfer_module
  
  ! -----------------------------------------------------------------
  ! This module is used to perform all the calculations relative
  ! to the heat transfer part of the code.
  ! -----------------------------------------------------------------
  
  use amrex_amr_module
  
  implicit none

  private

  ! -----------------------------------------------------------------
  ! Public subroutines
  ! -----------------------------------------------------------------
  public :: advance_heat_solver_explicit_level
  public :: advance_heat_solver_implicit
  
contains

  ! -----------------------------------------------------------------
  ! Subroutine used to compute the enthalpy at a new time step for
  ! a given level via an explicit update
  ! -----------------------------------------------------------------
  subroutine advance_heat_solver_explicit_level(lev, time, dt, substep)

    use read_input_module, only : do_reflux
    use amr_data_module, only : phi_new, phi_old, idomain, flux_reg
    use regrid_module, only : fillpatch
    
    ! Input and output variables 
    integer, intent(in) :: lev
    integer, intent(in) :: substep
    real(amrex_real), intent(in) :: time
    real(amrex_real), intent(in) :: dt
    
    ! Local variables
    integer, parameter :: nghost = 1 ! number of ghost points in each spatial direction 
    integer :: ncomp
    integer :: idim
    logical :: nodal(2) ! logical for flux multifabs 
    type(amrex_multifab) :: phi_tmp ! Enthalpy multifab with ghost points
    type(amrex_multifab) :: temp_tmp ! Temperature multifab with ghost points
    type(amrex_multifab) :: idomain_tmp ! Idomain multifab to distinguish material and background
    type(amrex_fab) :: flux(amrex_spacedim)
    type(amrex_multifab) :: fluxes(amrex_spacedim)
    type(amrex_geometry) :: geom
    type(amrex_mfiter) :: mfi
    
    ! Get geometry
    geom = amrex_geom(lev)
    
    ! Get number of components
    ncomp = phi_new(lev)%ncomp()

    ! Swap old and new enthalpies before updating solution
    call amrex_multifab_swap(phi_old(lev), phi_new(lev))
    
    ! Build enthalpy and temperature multifabs with ghost points
    call amrex_multifab_build(phi_tmp, phi_new(lev)%ba, phi_new(lev)%dm, ncomp, nghost) 
    call amrex_multifab_build(temp_tmp, phi_new(lev)%ba, phi_new(lev)%dm, ncomp, nghost)
    call fillpatch(lev, time, phi_tmp)

    ! Build temporary idomain multifab to store the domain configuration before SW deformation
    call amrex_multifab_build(idomain_tmp, phi_new(lev)%ba, phi_new(lev)%dm, ncomp, nghost)
    call amrex_multifab_swap(idomain_tmp, idomain(lev))

    ! Initialize fluxes  
    if (do_reflux) then
       do idim = 1, amrex_spacedim
          nodal = .false.
          nodal(idim) = .true.
          call amrex_multifab_build(fluxes(idim), phi_new(lev)%ba, phi_new(lev)%dm, ncomp, 0, nodal)
       end do       
    end if
    do idim = 1, amrex_spacedim
       call flux(idim)%reset_omp_private()
    end do
       
    ! Advance heat solver on all boxes on the level
    call amrex_mfiter_build(mfi, phi_new(lev), tiling=.false.)  
    do while(mfi%next())
       call advance_heat_solver_explicit_box(lev, time, dt, substep, mfi, &
                                             geom, ncomp, phi_tmp, temp_tmp, &
                                             idomain_tmp, flux, fluxes)
    end do
    call amrex_mfiter_destroy(mfi)
    
    ! Update flux registers (fluxes have already been scaled by dt and area in the advance_heat_solver_box subroutine)
    if (do_reflux) then

       if (lev > 0) then
          call flux_reg(lev)%fineadd(fluxes, 1.0_amrex_real)
       end if

       if (lev < amrex_get_finest_level()) then
          call flux_reg(lev+1)%crseinit(fluxes, -1.0_amrex_real)
       end if

       do idim = 1, amrex_spacedim
          call amrex_multifab_destroy(fluxes(idim))
       end do
       
    end if

    ! Clean memory
    call amrex_mfiter_destroy(mfi)
    do idim = 1, amrex_spacedim
       call amrex_fab_destroy(flux(idim))
    end do
    call amrex_multifab_destroy(phi_tmp)
    call amrex_multifab_destroy(temp_tmp)
    call amrex_multifab_destroy(idomain_tmp)
    
  end subroutine advance_heat_solver_explicit_level


  ! -----------------------------------------------------------------
  ! Subroutine used to compute the enthalpy at a new time step for
  ! a given box on a given level via an explicit update
  ! -----------------------------------------------------------------
  subroutine advance_heat_solver_explicit_box(lev, time, dt, substep, mfi, &
                                              geom, ncomp, phi_tmp, temp_tmp, &
                                              idomain_tmp, flux, fluxes)

    use amr_data_module, only : phi_new, temp, idomain
    use read_input_module, only : do_reflux, temp_fs
    use domain_module, only : get_idomain, get_melt_pos
    use material_properties_module, only : get_temp
    
    ! Input and output variables
    integer, intent(in) :: lev
    integer, intent(in) :: ncomp
    integer, intent(in) :: substep
    real(amrex_real), intent(in) :: dt
    real(amrex_real), intent(in) :: time
    type(amrex_mfiter), intent(in) :: mfi
    type(amrex_geometry), intent(in) :: geom
    type(amrex_multifab), intent(inout) :: phi_tmp
    type(amrex_multifab), intent(inout) :: temp_tmp
    type(amrex_multifab), intent(inout) :: idomain_tmp
    type(amrex_fab), intent(inout) :: flux(amrex_spacedim)
    type(amrex_multifab), intent(inout) :: fluxes(amrex_spacedim)

    ! Local variables
    integer :: idim
    real(amrex_real), contiguous, pointer, dimension(:,:,:,:) :: pin
    real(amrex_real), contiguous, pointer, dimension(:,:,:,:) :: pout
    real(amrex_real), contiguous, pointer, dimension(:,:,:,:) :: ptempin
    real(amrex_real), contiguous, pointer, dimension(:,:,:,:) :: ptemp
    real(amrex_real), contiguous, pointer, dimension(:,:,:,:) :: pfx
    real(amrex_real), contiguous, pointer, dimension(:,:,:,:) :: pfy
    real(amrex_real), contiguous, pointer, dimension(:,:,:,:) :: pf
    real(amrex_real), contiguous, pointer, dimension(:,:,:,:) :: pfab
    real(amrex_real), contiguous, pointer, dimension(:,:,:,:) :: pidin
    real(amrex_real), contiguous, pointer, dimension(:,:,:,:) :: pidout
    type(amrex_box) :: bx
    type(amrex_box) :: tbx
    
    ! Box
    bx = mfi%validbox()   
    
    ! Pointers
    pin     => phi_tmp%dataptr(mfi)
    pout    => phi_new(lev)%dataptr(mfi)
    ptempin => temp_tmp%dataptr(mfi)
    ptemp   => temp(lev)%dataptr(mfi)
    pidin   => idomain_tmp%dataptr(mfi)
    pidout  => idomain(lev)%dataptr(mfi)   
    do idim = 1, amrex_spacedim
       tbx = bx
       call tbx%nodalize(idim)
       call flux(idim)%resize(tbx,ncomp)
       call tbx%grow(substep)
    end do
    pfx => flux(1)%dataptr()
    pfy => flux(2)%dataptr()
    
    
    ! Get temperature corresponding to the enthalpy (with ghost points)
    call get_temp(lbound(ptempin), ubound(ptempin), &
         pin, lbound(pin), ubound(pin), &
         ptempin, lbound(ptempin), ubound(ptempin),.true.)
    
    ! Get configuration of the system after the deformation
    call get_idomain(geom%get_physical_location(bx%lo), geom%dx, &
                     bx%lo, bx%hi, &
                     pidout, lbound(pidout), ubound(pidout), &
                     ptempin, lbound(ptempin), ubound(ptempin))
    
    ! Re-evaluate heat transfer domain after the deformation
    call revaluate_heat_domain(bx%lo, bx%hi, &
                               pidin, lbound(pidin), ubound(pidin), &
                               pidout, lbound(pidout), ubound(pidout), &
                               pin, lbound(pin), ubound(pin))
    
    
    ! Increment enthalpy at given box depending on the condition of the free surface
    if (temp_fs.gt.0) then
       call get_enthalpy_explicit_fixT(bx%lo, bx%hi, &
                                       pin, lbound(pin),     ubound(pin),     &
                                       pout,    lbound(pout),    ubound(pout),    &
                                       ptempin, lbound(ptempin), ubound(ptempin), &
                                       pfx, lbound(pfx), ubound(pfx), &
                                       pfy, lbound(pfy), ubound(pfy), &
                                       pidout, lbound(pidout), ubound(pidout), &
                                       geom, dt)
    else
       call get_enthalpy_explicit(time, bx%lo, bx%hi, &
                                  pin, lbound(pin),     ubound(pin),     &
                                  pout,    lbound(pout),    ubound(pout),    &
                                  ptempin, lbound(ptempin), ubound(ptempin), &
                                  pfx, lbound(pfx), ubound(pfx), &
                                  pfy, lbound(pfy), ubound(pfy), &
                                  pidout, lbound(pidout), ubound(pidout), &
                                  geom, dt)
    end if

    ! Get temperature corresponding to the new enthalpy
    call get_temp(bx%lo, bx%hi, &
                  pout, lbound(pout), ubound(pout), &
                  ptemp, lbound(ptemp), ubound(ptemp), .true.) 
       
    ! Update pointers for flux registers
    if (do_reflux) then
       
       do idim = 1, amrex_spacedim
          
          pf => fluxes(idim)%dataptr(mfi)
          pfab => flux(idim)%dataptr()
          tbx = mfi%nodaltilebox(idim)
          pf(tbx%lo(1):tbx%hi(1), tbx%lo(2):tbx%hi(2), tbx%lo(3):tbx%hi(3), :)  = & 
               pfab(tbx%lo(1):tbx%hi(1), tbx%lo(2):tbx%hi(2), tbx%lo(3):tbx%hi(3), :) 
              
       end do
       
    end if
       
    ! Find melt interface y position 
    if (lev.eq.amrex_max_level) then
       call get_melt_pos(bx%lo, bx%hi, &
                         pidout, lbound(pidout), ubound(pidout), &
                         geom)
    end if
    
  end subroutine advance_heat_solver_explicit_box
  
  ! -----------------------------------------------------------------
  ! Subroutine used to compute the enthalpy at a new time step for
  ! a given box of a certain level via an explicit update
  ! -----------------------------------------------------------------
  subroutine get_enthalpy_explicit(time, lo, hi, &
                                   u_old,  uo_lo, uo_hi, &
                                   u_new, un_lo, un_hi, &
                                   temp, t_lo, t_hi, &
                                   flxx, fx_lo, fx_hi, &
                                   flxy, fy_lo, fy_hi, &
                                   idom, id_lo, id_hi, &
                                   geom, dt)

    use heat_flux_module, only: get_boundary_heat_flux
 
    ! Input and output variables
    integer, intent(in) :: lo(2), hi(2) ! bounds of current tile box
    integer, intent(in) :: uo_lo(2), uo_hi(2) ! bounds of input enthalpy box 
    integer, intent(in) :: un_lo(2), un_hi(2) ! bounds of output enthalpy box  
    integer, intent(in) :: t_lo(2), t_hi(2) ! bounds of the temperature box  
    integer, intent(in) :: fx_lo(2), fx_hi(2) ! bounds of the enthalpy flux along x
    integer, intent(in) :: fy_lo(2), fy_hi(2) ! bounds of the enthalpy flux along y
    integer, intent(in) :: id_lo(2), id_hi(2) ! bounds of the idomain box
    real(amrex_real), intent(in) :: dt ! time step
    real(amrex_real), intent(in) :: time ! time
    real(amrex_real), intent(in) :: u_old(uo_lo(1):uo_hi(1),uo_lo(2):uo_hi(2)) ! Input enthalpy 
    real(amrex_real), intent(inout) :: u_new(un_lo(1):un_hi(1),un_lo(2):un_hi(2)) ! Output enthalpy
    real(amrex_real), intent(in) :: temp(t_lo(1):t_hi(1),t_lo(2):t_hi(2)) ! Temperature
    real(amrex_real), intent(out) :: flxx(fx_lo(1):fx_hi(1),fx_lo(2):fx_hi(2)) ! flux along the x direction  			
    real(amrex_real), intent(out) :: flxy(fy_lo(1):fy_hi(1),fy_lo(2):fy_hi(2)) ! flux along the y direction
    real(amrex_real), intent(in) :: idom(id_lo(1):id_hi(1),id_lo(2):id_hi(2)) ! idomain
    type(amrex_geometry), intent(in) :: geom ! geometry
    
    ! Local variables
    integer :: i,j
    real(amrex_real) :: dx(2) ! Grid size
    real(amrex_real) :: lo_phys(2) ! Physical location of the lowest corner of the tile box
    real(amrex_real) :: qbound(lo(1):hi(1),lo(2):hi(2)) ! Volumetric heating (boundary)

    ! Get grid size
    dx = geom%dx(1:2) ! grid width at level 

    ! Get physical location of the lowest corner of the tile box
    lo_phys = geom%get_physical_location(lo)

                  
    ! Get enthalpy flux 
    call create_face_flux(dx, lo, hi, &
                          u_old, uo_lo, uo_hi, &
                          flxx, fx_lo, fx_hi, &
                          flxy, fy_lo, fy_hi, &
                          temp, t_lo, t_hi, &
                          idom, id_lo, id_hi)
  				  	
    ! Prescribe external heat flux on the free surface
    call get_boundary_heat_flux(time, lo_phys, &
                                dx, lo, hi, &
                                idom, id_lo, id_hi, &
                                temp, t_lo, t_hi, qbound)

    ! Compute enthalpy at the new timestep
    do i = lo(1),hi(1)
       do  j = lo(2),hi(2)
          u_new(i,j) = u_old(i,j) &
               - dt/dx(1) * (flxx(i+1,j) - flxx(i,j)) & ! flux divergence x-direction 
               - dt/dx(2) * (flxy(i,j+1) - flxy(i,j)) & ! flux divergence y-direction 
               + dt*qbound(i,j) ! 'boundary volumetric' source
       end do
    end do
    
  	
    ! Scale the fluxes for the flux registers
    do j = lo(2), hi(2)
       do i = lo(1), hi(1) + 1
          flxx(i,j) = flxx(i,j) * (dt * dx(2))
       end do
    end do

    do j = lo(2), hi(2) + 1
       do i = lo(1), hi(1)
          flxy(i,j) = flxy(i,j) * (dt * dx(1))
       end do
    end do
    
<<<<<<< HEAD
    ! Get temperature corresponding to the output enthalpy
    call get_temp(lo, hi, &
                  u_new, un_lo, un_hi, &
                  temp_new, tn_lo , tn_hi)
    
  end subroutine increment_enthalpy
=======
  end subroutine get_enthalpy_explicit
>>>>>>> dba6c194


  ! -----------------------------------------------------------------
  ! Subroutine used to compute the enthalpy at a new time step for
  ! a given box on a certain level via an explicit update.
  ! Case with fixed temperature at the free surface
  ! -----------------------------------------------------------------
<<<<<<< HEAD
  subroutine get_idomain(xlo, dx, lo, hi, &
                         idom, id_lo, id_hi, &
                         temp, t_lo, t_hi)

    use material_properties_module, only : temp_melt   
=======
  subroutine get_enthalpy_explicit_fixT(lo, hi, &
                                        u_old,  uo_lo, uo_hi, &
                                        u_new, un_lo, un_hi, &
                                        temp, t_lo, t_hi, &
                                        flxx, fx_lo, fx_hi, &
                                        flxy, fy_lo, fy_hi, &
                                        idom, id_lo, id_hi, &
                                        geom, dt)
    
    use material_properties_module, only : get_enthalpy
    use read_input_module, only : temp_fs
>>>>>>> dba6c194
    
    ! Input and output variables
    integer, intent(in) :: lo(2), hi(2) ! bounds of current tile box
    integer, intent(in) :: uo_lo(2), uo_hi(2) ! bounds of input enthalpy box 
    integer, intent(in) :: un_lo(2), un_hi(2) ! bounds of output enthalpy box  
    integer, intent(in) :: t_lo(2), t_hi(2) ! bounds of the temperature box  
    integer, intent(in) :: fx_lo(2), fx_hi(2) ! bounds of the enthalpy flux along x
    integer, intent(in) :: fy_lo(2), fy_hi(2) ! bounds of the enthalpy flux along y
    integer, intent(in) :: id_lo(2), id_hi(2) ! bounds of the idomain box
    real(amrex_real), intent(in) :: dt ! time step
    real(amrex_real), intent(in) :: u_old(uo_lo(1):uo_hi(1),uo_lo(2):uo_hi(2)) ! Input enthalpy
    real(amrex_real), intent(inout) :: u_new(un_lo(1):un_hi(1),un_lo(2):un_hi(2)) ! Output enthalpy
    real(amrex_real), intent(in) :: temp(t_lo(1):t_hi(1),t_lo(2):t_hi(2)) ! Temperature
    real(amrex_real), intent(out) :: flxx(fx_lo(1):fx_hi(1),fx_lo(2):fx_hi(2)) ! flux along the x direction  			
    real(amrex_real), intent(out) :: flxy(fy_lo(1):fy_hi(1),fy_lo(2):fy_hi(2)) ! flux along the y direction
    real(amrex_real), intent(in) :: idom(id_lo(1):id_hi(1),id_lo(2):id_hi(2)) ! idomain
    type(amrex_geometry), intent(in) :: geom ! geometry
    
    !Local variables
    integer :: i,j
    real(amrex_real) :: u_fs ! Enthalpy of the points on the free surface
    real(amrex_real) :: dx(2) ! Grid size
    real(amrex_real) :: lo_phys(2) ! Physical location of the lowest corner of the tile box

    ! Enthalpy at the free surface
    call get_enthalpy(temp_fs, u_fs)
    
    ! Get grid size
    dx = geom%dx(1:2) ! grid width at level 

    ! Get physical location of the lowest corner of the tile box
    lo_phys = geom%get_physical_location(lo)
    
    ! Get enthalpy flux 
    call create_face_flux_fixT(dx, lo, hi, &
                               flxx, fx_lo, fx_hi, &
                               flxy, fy_lo, fy_hi, &
                               temp, t_lo, t_hi)

<<<<<<< HEAD
       surf_ind_heat_domain = id_lo(2) + &
                              floor((surf_pos_heat_domain(i) - &
                              xlo(2)+dx(2))/dx(2))
       
       do j = lo(2)-1, hi(2)+1

          if (j .le. surf_ind_heat_domain) then

             if (find_liquid) then
                if (temp(i,j).gt.temp_melt) then
                   idom(i,j) = 3 ! Liquid
                else if (temp(i,j).eq.temp_melt) then
                   idom(i,j) = 2 ! Phase change
                else if (temp(i,j).gt.0) then
                   idom(i,j) = 1 ! Solid
                else
                   STOP 'Temperature is 0 below surf_ind_heat_domain'
                end if
             else
                idom(i,j) = 1 ! Liquid or solid (no distinction is made)
             end if
             
          else
             idom(i,j) = 0 ! Background
          end if
=======
    ! Compute enthalpy at the new timestep
    do i = lo(1),hi(1)
       do  j = lo(2),hi(2)
>>>>>>> dba6c194
          
          if (nint(idom(i,j)).ne.0 .and. nint(idom(i,j+1)).eq.0) then
             u_new(i,j) = u_fs ! Impose temperature on the free surface
          else if(nint(idom(i,j)).eq.0) then
             u_new(i,j) = u_fs ! Set background temperature equal to the free surface temperature
          else
             ! Update enthalpy according to heat equation
             u_new(i,j) = u_old(i,j) &
                          - dt/dx(1) * (flxx(i+1,j) - flxx(i,j)) & ! flux divergence x-direction 
                          - dt/dx(2) * (flxy(i,j+1) - flxy(i,j)) ! flux divergence y-direction
          end if 

       end do
    end do
    
  	
    ! Scale the fluxes for the flux registers
    do j = lo(2), hi(2)
       do i = lo(1), hi(1) + 1
          flxx(i,j) = flxx(i,j) * (dt * dx(2))
       end do
    end do

    do j = lo(2), hi(2) + 1
       do i = lo(1), hi(1)
          flxy(i,j) = flxy(i,j) * (dt * dx(1))
       end do
    end do
    
  end subroutine get_enthalpy_explicit_fixT


  ! -----------------------------------------------------------------
  ! Subroutine used to re-evaluate the heat equation domain
  ! -----------------------------------------------------------------  
  subroutine revaluate_heat_domain(lo, hi, &
                                   idom_old, ido_lo, ido_hi, &
                                   idom_new, idn_lo, idn_hi, &
                                   u_in, u_lo, u_hi)


    ! Input and output variables
    integer, intent(in) :: lo(2), hi(2) ! bounds of current tile box
    integer, intent(in) :: u_lo(2), u_hi(2) ! bounds of input enthalpy box 
    integer, intent(in) :: ido_lo(2), ido_hi(2) ! bounds of the input idomain box
    integer, intent(in) :: idn_lo(2), idn_hi(2) ! bounds of the output idomain box
    real(amrex_real), intent(inout) :: u_in(u_lo(1):u_hi(1),u_lo(2):u_hi(2)) ! Input enthalpy 
    real(amrex_real), intent(in) :: idom_old(ido_lo(1):ido_hi(1),ido_lo(2):ido_hi(2))
    real(amrex_real), intent(in) :: idom_new(idn_lo(1):idn_hi(1),idn_lo(2):idn_hi(2))
    
    !Local variables
    integer :: i,j
    
    do i = lo(1)-1,hi(1)+1
       do  j = lo(2)-1,hi(2)+1

          ! Points added to the domain
          if (nint(idom_old(i,j)).eq.0 .and. nint(idom_new(i,j)).ne.0) then
             u_in(i,j) = u_in(i,j-1)
          ! Points removed from the domain
          else if (nint(idom_new(i,j)).eq.0) then
             u_in(i,j) = 0_amrex_real
          end if
          
       end do
    end do
    
  end subroutine revaluate_heat_domain
  
  ! -----------------------------------------------------------------
  ! Subroutine used to compute the enthalpy fluxes on the edges of
  ! the grid
  ! -----------------------------------------------------------------  
  subroutine create_face_flux(dx, lo, hi, &
                              u_old, uo_lo, uo_hi, &
                              flxx, fx_lo, fx_hi, &
                              flxy, fy_lo, fy_hi, &
                              temp, t_lo, t_hi, &
                              idom, id_lo, id_hi)
  				
    use material_properties_module, only: get_conductivity

    ! Input and output variables
    integer, intent(in) :: lo(2), hi(2)  
    integer, intent(in) :: uo_lo(2), uo_hi(2)
    integer, intent(in) :: t_lo(2), t_hi(2)
    integer, intent(in) :: fx_lo(2), fx_hi(2)
    integer, intent(in) :: fy_lo(2), fy_hi(2)
    integer, intent(in) :: id_lo(2), id_hi(2)
    real(amrex_real), intent(in) :: dx(2)    
    real(amrex_real), intent(in) :: u_old(uo_lo(1):uo_hi(1),uo_lo(2):uo_hi(2))
    real(amrex_real), intent(in) :: idom(id_lo(1):id_hi(1),id_lo(2):id_hi(2)) 
    real(amrex_real), intent(out) :: flxx(fx_lo(1):fx_hi(1),fx_lo(2):fx_hi(2))
    real(amrex_real), intent(out) :: flxy(fy_lo(1):fy_hi(1),fy_lo(2):fy_hi(2))
    real(amrex_real), intent(in) :: temp (t_lo(1):t_hi(1),t_lo(2):t_hi(2))

    ! Local variables
    integer :: i,j
    real(amrex_real) :: ktherm
    real(amrex_real) :: temp_face
    real(amrex_real) :: vx(fx_lo(1):fx_hi(1),fx_lo(2):fx_hi(2))

    ! Construct 3D melt velocity profile from the 2D shallow water solution
    call get_face_velocity(lo, hi, &
                           vx, fx_lo, fx_hi, &
                           temp, t_lo, t_hi)
    
    ! Flux along the x direction
    do i = lo(1), hi(1)+1
       do j = lo(2), hi(2)          

          if (nint(idom(i-1,j)).eq.0 .or. nint(idom(i,j)).eq.0) then

             ! Suppress flux at the free surface
             flxx(i,j) = 0_amrex_real

          else
             
             ! Advective component
             if (vx(i,j) > 0_amrex_real) then 
                flxx(i,j)  = u_old(i-1,j)*vx(i,j)
             else 
                flxx(i,j)  = u_old(i,j)*vx(i,j)
             end if
             
             ! Diffusive component
             temp_face = (temp(i,j) + temp(i-1,j))/2_amrex_real
             call get_conductivity(temp_face, ktherm)
             flxx(i,j) = flxx(i,j) - ktherm*(temp(i,j)-temp(i-1,j))/dx(1)
             
          end if
          
       end do
    end do
    
    ! Flux along the y direction
    do i = lo(1), hi(1)
       do j = lo(2), hi(2)+1

          if (nint(idom(i,j-1)).eq.0 .or. nint(idom(i,j)).eq.0) then

             ! Suppress flux at the free surface
             flxy(i,j) = 0_amrex_real

          else
             
             ! Diffusive component (there is no advection in the y direction)
             temp_face = (temp(i,j) + temp(i,j-1))/2_amrex_real
             call get_conductivity(temp_face, ktherm)
             flxy(i,j) = -ktherm*(temp(i,j)-temp(i,j-1))/dx(2)
             
          end if
          
       end do
    end do
 
  end subroutine create_face_flux
  

  ! -----------------------------------------------------------------
  ! Subroutine used to compute the enthalpy fluxes on the edges of
  ! the grid. Case with fixed temperature at the free surface
  ! -----------------------------------------------------------------  
  subroutine create_face_flux_fixT(dx, lo, hi, &
                                   flxx, fx_lo, fx_hi, &
                                   flxy, fy_lo, fy_hi, &
                                   temp, t_lo, t_hi)
  				
    use material_properties_module, only: get_conductivity

    ! Input and output variables 
    integer, intent(in) :: lo(2), hi(2)  
    integer, intent(in) :: t_lo(2), t_hi(2)
    integer, intent(in) :: fx_lo(2), fx_hi(2)
    integer, intent(in) :: fy_lo(2), fy_hi(2)
    real(amrex_real), intent(in) :: dx(2) 
    real(amrex_real), intent(out) :: flxx(fx_lo(1):fx_hi(1),fx_lo(2):fx_hi(2))
    real(amrex_real), intent(out) :: flxy(fy_lo(1):fy_hi(1),fy_lo(2):fy_hi(2))
    real(amrex_real), intent(in) :: temp (t_lo(1):t_hi(1),t_lo(2):t_hi(2))

    ! Local variables
    integer :: i,j
    real(amrex_real) :: ktherm
    real(amrex_real) :: temp_face

 
    
    ! Flux along the x direction
    do i = lo(1), hi(1)+1
       do j = lo(2), hi(2)          

          ! Diffusive component
          temp_face = (temp(i,j) + temp(i-1,j))/2_amrex_real
          call get_conductivity(temp_face, ktherm)
          flxx(i,j) = -ktherm*(temp(i,j)-temp(i-1,j))/dx(1)

       end do
    end do
    
    ! Flux along the y direction
    do i = lo(1), hi(1)
       do j = lo(2), hi(2)+1
          
          ! Diffusive component (there is no advection in the y direction)
          temp_face = (temp(i,j) + temp(i,j-1))/2_amrex_real
          call get_conductivity(temp_face, ktherm)
          flxy(i,j) = -ktherm*(temp(i,j)-temp(i,j-1))/dx(2)
          
       end do
    end do
 
  end subroutine create_face_flux_fixT
  
  ! -----------------------------------------------------------------
  ! Subroutine used to the velocity on the faces of each grid cell.
  ! This subroutine translates to 3D the 2D velocity field obtained
  ! from the solution of the shallow water equations
  ! -----------------------------------------------------------------  
  subroutine get_face_velocity(lo, hi, &
                               vx, vx_lo, vx_hi, &
                               temp, t_lo, t_hi)

    use material_properties_module, only : temp_melt
    use read_input_module, only : meltvel
    
    ! Input and output variables
    integer, intent(in) :: lo(2), hi(2)
    integer, intent(in) :: t_lo(2), t_hi(2)
    integer, intent(in) :: vx_lo(2), vx_hi(2)
    real(amrex_real), intent(in)  :: temp(t_lo(1):t_hi(1),t_lo(2):t_hi(2))
    real(amrex_real), intent(out) :: vx(vx_lo(1):vx_hi(1),vx_lo(2):vx_hi(2))

    ! Local variables
    integer :: i,j
    
    ! THIS MUST BE UPDATED 
    do i = lo(1), hi(1)+1
       do j = lo(2), hi(2) 
          if (temp(i,j).gt.temp_melt) then
             vx(i,j) = meltvel
          else
             vx(i,j) = 0_amrex_real
          end if
       end do   
    end do

    
  end subroutine get_face_velocity

  ! -----------------------------------------------------------------
  ! Subroutine used to compute the enthalpy at a new time step for
  ! all levels via an implicit update.
  ! -----------------------------------------------------------------
  subroutine advance_heat_solver_implicit(time, dt)

    use amr_data_module, only : phi_new, phi_old, idomain
    use regrid_module, only : fillpatch

    ! Input and output variables
    real(amrex_real), intent(in) :: dt
    real(amrex_real), intent(in) :: time
  
    ! Local variables
<<<<<<< HEAD
    integer :: i
    integer :: xind
    real(amrex_real) :: xpos
    
    do  i = lo(1),hi(1)
   
      
      ! In what follows -surf_dx(1)/2 is used since
      ! the surface is staggered 'backwards' on the faces with
      ! respect to the xlo and xpos values which are defined on the
      ! centers. 

       xpos = xlo(1) + (0.5+i-lo(1))*dx(1) 

       ! The nearest integer is taken to round of numerical
       ! errors since we know that dx(1) is n*surf_dx(1) where
       ! n is an integer which depends on the current level and
       ! the refinment ratio between levels.
       xind = nint((xpos - surf_dx(1)/2 - surf_xlo(1))/surf_dx(1))

       if (xind.lt.surf_ind(1,1)) xind = surf_ind(1,1)
       if (xind.ge.surf_ind(1,2)) xind = surf_ind(1,2)-1 
       
       surf_pos_heat_domain(i) = surf_pos(xind)
=======
    logical :: nodal(2)
    integer, parameter :: nghost = 1 ! number of ghost points in each spatial direction 
    integer :: ncomp
    integer :: idim
    integer :: ilev
    type(amrex_multifab) :: phi_tmp(0:amrex_max_level) ! Enthalpy multifab with ghost points
    type(amrex_multifab) :: temp_tmp(0:amrex_max_level) ! Temperature multifab with ghost points
    type(amrex_multifab) :: idomain_tmp(0:amrex_max_level) ! Idomain multifab to distinguish material and background
    type(amrex_multifab) :: rhs(0:amrex_max_level) ! multifab for the right hand side of the linear system of equations
    type(amrex_multifab) :: alpha(0:amrex_max_level) ! multifab for the first term on the left hand side of the linear system of equations
    type(amrex_multifab) :: beta(amrex_spacedim,0:amrex_max_level) ! multifab for the second term on the left hand side of the linear system of equations
    type(amrex_multifab) :: phi_star(0:amrex_max_level) ! Enthalpy multifab for predictor-corrector procedure
    type(amrex_multifab) :: temp_star(0:amrex_max_level) ! Temperature multifab for predictor-corrector procedure
    type(amrex_boxarray) :: ba(0:amrex_max_level) ! Box array
    type(amrex_distromap):: dm(0:amrex_max_level) ! Distribution mapping
    type(amrex_fab) :: flux(amrex_spacedim)
    type(amrex_geometry) :: geom
    type(amrex_mfiter) :: mfi ! Multifab iterator
        
    ! Loop through all the levels
    do ilev = 0, amrex_max_level

       ! Swap old and new enthalpies before updating solution
       call amrex_multifab_swap(phi_old(ilev), phi_new(ilev))
       
       ! Get boxarray and distribution mapping on level
       ba(ilev) = phi_new(ilev)%ba
       dm(ilev) = phi_new(ilev)%dm

       ! Number of components
       ncomp = phi_new(ilev)%ncomp()

       ! Geometry
       geom = amrex_geom(ilev)
       
       ! Enthalpy and temperature multifabs with ghost points
       call amrex_multifab_build(phi_tmp(ilev), ba(ilev), dm(ilev), ncomp, nghost) 
       call amrex_multifab_build(temp_tmp(ilev), ba(ilev), dm(ilev), ncomp, nghost)
       call fillpatch(ilev, time, phi_tmp(ilev))

       ! Enthalpy and temperature multifabs for predictor-corrector procedure
       call amrex_multifab_build(phi_star(ilev), ba(ilev), dm(ilev), ncomp, 0)
       call amrex_multifab_build(temp_star(ilev), ba(ilev), dm(ilev), ncomp, 0)
       
       ! Build temporary idomain multifab to store the domain configuration before SW deformation
       call amrex_multifab_build(idomain_tmp(ilev), ba(ilev), dm(ilev), ncomp, nghost)
       call amrex_multifab_swap(idomain_tmp(ilev), idomain(ilev))

       ! Initialize fluxes (used in the predictor step)
       do idim = 1, amrex_spacedim
          call flux(idim)%reset_omp_private()
       end do
    
       ! Multifabs for the linear solver
       call amrex_multifab_build(rhs(ilev), ba(ilev), dm(ilev), ncomp, 0)
       call amrex_multifab_build(alpha(ilev), ba(ilev), dm(ilev), ncomp, 0)
       do idim = 1, amrex_spacedim
          nodal = .false.
          nodal(idim) = .true.
          call amrex_multifab_build(beta(idim,ilev), ba(ilev), dm(ilev), ncomp, 0, nodal)
       end do
 
       ! Loop through all the boxes in the level
       call amrex_mfiter_build(mfi, phi_new(ilev), tiling=.false.)
       do while(mfi%next())
          call predict_heat_solver_implicit_box(ilev, time, dt, mfi, &
                                                geom, ncomp, phi_tmp(ilev), temp_tmp(ilev), &
                                                idomain_tmp(ilev), flux, alpha(ilev), beta(:,ilev), &
                                                rhs(ilev), phi_star(ilev), temp_star(ilev))

       end do
       call amrex_mfiter_destroy(mfi)

       
>>>>>>> dba6c194
    end do
    

    ! Compute new temperature via implicit update
    call get_temperature_implicit(ba, dm, dt, alpha, beta, rhs, temp_tmp)
    
    ! Re-compute enthalpy and temperature on all levels (correction step)
    do ilev = 0, amrex_max_level

       ! Geometry
       geom = amrex_geom(ilev)
       
       ! Loop through all the boxes in the level
       call amrex_mfiter_build(mfi, phi_new(ilev), tiling=.false.)
       do while(mfi%next())
          call correct_heat_solver_implicit_box(ilev, mfi, geom, &
                                                phi_tmp(ilev), temp_tmp(ilev), &
                                                alpha(ilev))
          
       end do
       call amrex_mfiter_destroy(mfi)
       
    end do
        
    ! Clean memory
    do ilev = 0, amrex_max_level
       call amrex_multifab_destroy(phi_tmp(ilev))
       call amrex_multifab_destroy(temp_tmp(ilev))
       call amrex_multifab_destroy(idomain_tmp(ilev))
       call amrex_multifab_destroy(rhs(ilev))
       call amrex_multifab_destroy(alpha(ilev))
       do idim = 1, amrex_spacedim
          call amrex_multifab_destroy(beta(idim,ilev))
       end do
       call amrex_multifab_destroy(phi_star)
       call amrex_multifab_destroy(temp_star)
       call amrex_distromap_destroy(dm)
    end do

    
  end subroutine advance_heat_solver_implicit


  ! -----------------------------------------------------------------
  ! Subroutine used to perform the prediction step for the implicit
  ! enthalpy update at a given box on a given level 
  ! -----------------------------------------------------------------
  subroutine predict_heat_solver_implicit_box(lev, time, dt, mfi, &
                                              geom, ncomp, phi_tmp, temp_tmp, &
                                              idomain_tmp, flux, alpha, beta, &
                                              rhs, phi_star, temp_star)

    use read_input_module, only : temp_fs
    use amr_data_module, only : phi_new, temp, idomain
    use domain_module, only : get_idomain
    use material_properties_module, only : get_temp
    
    ! Input and output variables
    integer, intent(in) :: lev
    integer, intent(in) :: ncomp
    real(amrex_real), intent(in) :: dt
    real(amrex_real), intent(in) :: time
    type(amrex_mfiter), intent(in) :: mfi
    type(amrex_geometry), intent(in) :: geom
    type(amrex_multifab), intent(inout) :: phi_tmp
    type(amrex_multifab), intent(inout) :: temp_tmp
    type(amrex_multifab), intent(inout) :: idomain_tmp
    type(amrex_multifab), intent(inout) :: alpha
    type(amrex_multifab), intent(inout) :: beta(amrex_spacedim)
    type(amrex_multifab), intent(inout) :: rhs
    type(amrex_multifab), intent(inout) :: phi_star
    type(amrex_multifab), intent(inout) :: temp_star
    type(amrex_fab), intent(inout) :: flux(amrex_spacedim)

    ! Local variables
    integer :: idim
    real(amrex_real), contiguous, pointer, dimension(:,:,:,:) :: pin
    real(amrex_real), contiguous, pointer, dimension(:,:,:,:) :: pout
    real(amrex_real), contiguous, pointer, dimension(:,:,:,:) :: ptempin
    real(amrex_real), contiguous, pointer, dimension(:,:,:,:) :: ptemp
    real(amrex_real), contiguous, pointer, dimension(:,:,:,:) :: pfx
    real(amrex_real), contiguous, pointer, dimension(:,:,:,:) :: pfy
    real(amrex_real), contiguous, pointer, dimension(:,:,:,:) :: pidin
    real(amrex_real), contiguous, pointer, dimension(:,:,:,:) :: pidout
    real(amrex_real), contiguous, pointer, dimension(:,:,:,:) :: pac
    real(amrex_real), contiguous, pointer, dimension(:,:,:,:) :: pbc
    real(amrex_real), contiguous, pointer, dimension(:,:,:,:) :: prhs
    real(amrex_real), contiguous, pointer, dimension(:,:,:,:) :: ppstar
    real(amrex_real), contiguous, pointer, dimension(:,:,:,:) :: ptempstar
    type(amrex_box) :: tbx
    type(amrex_box) :: bx
    
    ! Box
    bx = mfi%validbox()   
          
    ! Pointers
    pin     => phi_tmp%dataptr(mfi)
    pout    => phi_new(lev)%dataptr(mfi)
    ptemp   => temp(lev)%dataptr(mfi)
    ptempin => temp_tmp%dataptr(mfi)
    pidin   => idomain_tmp%dataptr(mfi)
    pidout  => idomain(lev)%dataptr(mfi)
    pac     => alpha%dataptr(mfi)
    prhs    => rhs%dataptr(mfi)
    do idim = 1, amrex_spacedim
       tbx = bx
       call tbx%nodalize(idim)
       call flux(idim)%resize(tbx,ncomp)
       call tbx%grow(1)
    end do
    pfx => flux(1)%dataptr()
    pfy => flux(2)%dataptr()
    ppstar => phi_star%dataptr(mfi)
    ptempstar => temp_star%dataptr(mfi)
    
    ! Get temperature corresponding to the enthalpy (with ghost points)
    call get_temp(lbound(ptempin), ubound(ptempin), &
                  pin, lbound(pin), ubound(pin), &
                  ptempin, lbound(ptempin), ubound(ptempin), .true.)
    
    ! Get configuration of the system after the deformation
    call get_idomain(geom%get_physical_location(bx%lo), geom%dx, &
                     bx%lo, bx%hi, &
                     pidout, lbound(pidout), ubound(pidout), &
                     ptempin, lbound(ptempin), ubound(ptempin))
    
    ! Re-evaluate heat transfer domain after the deformation
    call revaluate_heat_domain(bx%lo, bx%hi, &
                               pidin, lbound(pidin), ubound(pidin), &
                               pidout, lbound(pidout), ubound(pidout), &
                               pin, lbound(pin), ubound(pin))
    
    ! Get temperature corresponding to the enthalpy (after deformation)
    call get_temp(lbound(ptemp), ubound(ptemp), &
                  pin, lbound(pin), ubound(pin), &
                  ptemp, lbound(ptemp), ubound(ptemp), .true.)
    call get_temp(lbound(ptempin), ubound(ptempin), &
                  pin, lbound(pin), ubound(pin), &
                  ptempin, lbound(ptempin), ubound(ptempin), .true.)
    
    ! ! Explicit update of the enthalpy (prediction step)
    ! if (temp_fs.gt.0) then
    !    call get_enthalpy_explicit_fixT(bx%lo, bx%hi, &
    !                                    pin, lbound(pin),     ubound(pin),     &
    !                                    ppstar,    lbound(ppstar),    ubound(ppstar),    &
    !                                    ptempin, lbound(ptempin), ubound(ptempin), &
    !                                    pfx, lbound(pfx), ubound(pfx), &
    !                                    pfy, lbound(pfy), ubound(pfy), &
    !                                    pidout, lbound(pidout), ubound(pidout), &
    !                                    geom, dt)
    ! else
    !    call get_enthalpy_explicit(time, bx%lo, bx%hi, &
    !                               pin, lbound(pin),     ubound(pin),     &
    !                               ppstar, lbound(ppstar), ubound(ppstar), &
    !                               ptempin, lbound(ptempin), ubound(ptempin), &
    !                               pfx, lbound(pfx), ubound(pfx), &
    !                               pfy, lbound(pfy), ubound(pfy), &
    !                               pidout, lbound(pidout), ubound(pidout), &
    !                               geom, dt)
    ! end if    

    
    ! ! Get temperature corresponding to the enthalpy (prediction step)
    ! call get_temp(lbound(ptempstar), ubound(ptempstar), &
    !               ppstar, lbound(ppstar), ubound(ppstar), &
    !               ptempstar, lbound(ptempstar), ubound(ptempstar), .true.)
    
    ! Get alpha matrix for the linear solver (first term on left hand side)
    call get_alpha(bx%lo, bx%hi, &
                   pin, lbound(pin), ubound(pin), &
                   ppstar, lbound(ppstar), ubound(ppstar), &
                   ptempin, lbound(ptempin), ubound(ptempin), &
                   ptempstar, lbound(ptempstar), ubound(ptempstar), &                         
                   pac, lbound(pac), ubound(pac))
    

    ! Get beta matrix for the linear solver (second term on left hand side)
    do idim = 1,amrex_spacedim
       pbc => beta(idim)%dataptr(mfi)
       call get_beta(bx%lo, bx%hi, idim, &
                     pidout, lbound(pidout), ubound(pidout), &
                     ptempin, lbound(ptempin), ubound(ptempin), &
                     pbc, lbound(pbc), ubound(pbc))
    end do
    
    ! Get right hand for the linear solver
    if (temp_fs.gt.0) then
       call get_rhs_fixT(bx%lo, bx%hi, &
                         ptempin, lbound(ptempin), ubound(ptempin), &
                         pac, lbound(pac), ubound(pac), &                      
                         prhs, lbound(prhs), ubound(prhs))
    else
       call get_rhs(bx%lo, bx%hi, time, dt, &
                    geom%get_physical_location(bx%lo), geom%dx, &
                    pidout, lbound(pidout), ubound(pidout), &
                    ptempin, lbound(ptempin), ubound(ptempin), &
                    pac, lbound(pac), ubound(pac), &                      
                    prhs, lbound(prhs), ubound(prhs))
    end if
    
  end subroutine predict_heat_solver_implicit_box


  ! -----------------------------------------------------------------
  ! Subroutine used to perform the correction step for the implicit
  ! enthalpy update at a given box on a given level 
  ! -----------------------------------------------------------------
  subroutine correct_heat_solver_implicit_box(lev, mfi, geom, phi_tmp, &
                                              temp_tmp, alpha)

    use amr_data_module, only : phi_new, temp, idomain
    use domain_module, only : get_melt_pos
    use material_properties_module, only : get_temp
    use read_input_module, only : temp_fs
    
    ! Input and output variables
    integer, intent(in) :: lev
    type(amrex_mfiter), intent(in) :: mfi
    type(amrex_geometry), intent(in) :: geom
    type(amrex_multifab), intent(inout) :: phi_tmp
    type(amrex_multifab), intent(inout) :: temp_tmp
    type(amrex_multifab), intent(inout) :: alpha

    ! Local variables
    real(amrex_real), contiguous, pointer, dimension(:,:,:,:) :: pin
    real(amrex_real), contiguous, pointer, dimension(:,:,:,:) :: pout
    real(amrex_real), contiguous, pointer, dimension(:,:,:,:) :: ptempin
    real(amrex_real), contiguous, pointer, dimension(:,:,:,:) :: ptemp
    real(amrex_real), contiguous, pointer, dimension(:,:,:,:) :: pid
    real(amrex_real), contiguous, pointer, dimension(:,:,:,:) :: pac
    type(amrex_box) :: bx
    
    ! Box
    bx = mfi%validbox()   
    
    ! Pointers
    pin     => phi_tmp%dataptr(mfi)
    pout    => phi_new(lev)%dataptr(mfi)
    ptempin => temp_tmp%dataptr(mfi)
    ptemp   => temp(lev)%dataptr(mfi)
    pid     => idomain(lev)%dataptr(mfi)
    pac => alpha%dataptr(mfi)
    
    ! Get corrected enthalpy
    if (temp_fs.gt.0) then
       call get_enthalpy_implicit_fixT(bx%lo, bx%hi, &
                                       pin, lbound(pin), ubound(pin), &
                                       pout, lbound(pout), ubound(pout), &
                                       ptemp, lbound(ptemp), ubound(ptemp), &
                                       ptempin, lbound(ptempin), ubound(ptempin), &
                                       pid, lbound(pid), ubound(pid), &
                                       pac, lbound(pac), ubound(pac))
    else
       call get_enthalpy_implicit(bx%lo, bx%hi, &
                                  pin, lbound(pin), ubound(pin), &
                                  pout, lbound(pout), ubound(pout), &
                                  ptemp, lbound(ptemp), ubound(ptemp), &
                                  ptempin, lbound(ptempin), ubound(ptempin), &
                                  pac, lbound(pac), ubound(pac))
    end if
    
    ! Get corrected temperature 
    call get_temp(lbound(ptemp), ubound(ptemp), &
                  pout, lbound(pout), ubound(pout), &
                  ptemp, lbound(ptemp), ubound(ptemp), .true.)

    ! Update melt position
    if (lev.eq.amrex_max_level) then
       call get_melt_pos(bx%lo, bx%hi, &
                         pid, lbound(pid), ubound(pid), &
                         geom)
    end if

    
  end subroutine correct_heat_solver_implicit_box
  
  
  ! -----------------------------------------------------------------------------------
  ! Subroutine used to solve the linear system of equations for the implict update
  ! of the temperature
  ! ----------------------------------------------------------------------------------- 
  subroutine get_temperature_implicit(ba, dm, dt, alpha, beta, rhs, sol)

    use read_input_module, only : ls_composite_solve, ls_agglomeration, &
                                  ls_consolidation, ls_max_coarsening_level, &
                                  ls_linop_maxorder, ls_bottom_solver, &
                                  ls_bottom_verbose, ls_max_fmg_iter, &
                                  ls_max_iter, ls_verbose
    use amrex_linear_solver_module

        
    ! Input and output variables
    type(amrex_multifab), intent(inout) :: sol(0:amrex_max_level)
    type(amrex_multifab), intent(in) :: rhs(0:amrex_max_level)
    type(amrex_multifab), intent(in) :: alpha(0:amrex_max_level)
    type(amrex_multifab), intent(in) :: beta(amrex_spacedim,0:amrex_max_level)
    type(amrex_boxarray), intent(in) :: ba(0:amrex_max_level)
    type(amrex_distromap), intent(in) :: dm(0:amrex_max_level)
    real(amrex_real), intent(in) :: dt
    
    ! Local variables
    integer ilev
    real(amrex_real) :: err ! Error from the solution of the linear system of equations
    type(amrex_multifab) :: nullmf ! Null multifab used to define the boundary condition at the coarse-fine interface
    type(amrex_abeclaplacian) :: abeclap ! Object for the solution of the linear systems of equations
    type(amrex_multigrid) :: multigrid ! Object for the solution of the linear systems of equations


    ! Solve linear system of equations
    if (ls_composite_solve) then
       
       call amrex_abeclaplacian_build(abeclap, amrex_geom, ba, dm, &
                                      metric_term=.false., agglomeration=ls_agglomeration, consolidation=ls_consolidation, &
                                      max_coarsening_level=ls_max_coarsening_level)

       call abeclap%set_maxorder(ls_linop_maxorder)
       
       ! This is set up to have homogeneous Neumann BC
       call abeclap%set_domain_bc([amrex_lo_neumann, amrex_lo_neumann], &
                                  [amrex_lo_neumann, amrex_lo_neumann])
       
       ! Coarse-fine interface  (for problem with pure homogeneous Neumann BC we can pass an empty multifab)
       do ilev = 0, amrex_max_level
          call abeclap%set_level_bc(ilev, nullmf)
       end do

       ! Set A and B scalar
       call abeclap%set_scalars(1.0_amrex_real, dt)
       
       ! Set alpha and beta matrices
       do ilev = 0, amrex_max_level
          call abeclap%set_acoeffs(ilev, alpha(ilev))
          call abeclap%set_bcoeffs(ilev, beta(:,ilev))
       end do
       
       ! Build multigrid solver
       call amrex_multigrid_build(multigrid, abeclap)
       call multigrid%set_verbose(ls_verbose)
       call multigrid%set_bottom_verbose(ls_bottom_verbose)
       call multigrid%set_max_iter(ls_max_iter)
       call multigrid%set_max_fmg_iter(ls_max_fmg_iter)
       call multigrid%set_bottom_solver(ls_bottom_solver)
       
       ! Solve the linear system
       err = multigrid%solve(sol, rhs, 1.e-10_amrex_real, 0.0_amrex_real)
       
       ! Clean memory
       call amrex_abeclaplacian_destroy(abeclap)
       call amrex_multigrid_destroy(multigrid)

    else

       do ilev = 0, amrex_max_level

          call amrex_abeclaplacian_build(abeclap, [amrex_geom(ilev)], [ba(ilev)], [dm(ilev)], &
                                        metric_term=.false., agglomeration=ls_agglomeration, consolidation=ls_consolidation, &
                                        max_coarsening_level=ls_max_coarsening_level)
          
          call abeclap%set_maxorder(ls_linop_maxorder)

          ! This is set up to have homogeneous Neumann BC
          call abeclap%set_domain_bc([amrex_lo_neumann, amrex_lo_neumann], &
                                     [amrex_lo_neumann, amrex_lo_neumann])
       
          ! Coarse-fine interface  (for problem with pure homogeneous Neumann BC we can pass an empty multifab)
          if (ilev > 0) then
             ! use coarse level data to set up bc at corase/fine boundary
             call abeclap % set_coarse_fine_bc(sol(ilev-1), amrex_ref_ratio(ilev-1))
          end if
          call abeclap%set_level_bc(0, nullmf)

          ! Set A and B scalar
          call abeclap%set_scalars(1.0_amrex_real, dt)
          
          ! Set alpha and beta matrices
          call abeclap%set_acoeffs(0, alpha(ilev))
          call abeclap%set_bcoeffs(0, beta(:,ilev))

          ! Build multigrid solver
          call amrex_multigrid_build(multigrid, abeclap)
          call multigrid%set_verbose(ls_verbose)
          call multigrid%set_bottom_verbose(ls_bottom_verbose)
          call multigrid%set_max_iter(ls_max_iter)
          call multigrid%set_max_fmg_iter(ls_max_fmg_iter)
          call multigrid%set_bottom_solver(ls_bottom_solver)
        
          ! Solve the linear system
          err = multigrid%solve([sol(ilev)], [rhs(ilev)], 1.e-10_amrex_real, 0.0_amrex_real)
       
          ! Clean memory
          call amrex_abeclaplacian_destroy(abeclap)
          call amrex_multigrid_destroy(multigrid)
          
       end do
       
    end if
  end subroutine get_temperature_implicit

    
  ! -----------------------------------------------------------------
  ! Subroutine used to fill the alpha matrix for the linear solver
  ! -----------------------------------------------------------------  
  subroutine get_alpha(lo, hi, &
                       u_old, uo_lo, uo_hi, &
                       u_star, us_lo, us_hi, &
                       temp, t_lo, t_hi, &
                       temp_star, ts_lo, ts_hi, &
                       alpha, a_lo, a_hi)

    use material_properties_module, only: get_mass_density, get_heat_capacity
    
    ! Input and output variables
    integer, intent(in) :: lo(2), hi(2)
    integer, intent(in) :: uo_lo(2), uo_hi(2)
    integer, intent(in) :: us_lo(2), us_hi(2)
    integer, intent(in) :: t_lo(2), t_hi(2)
    integer, intent(in) :: ts_lo(2), ts_hi(2)
    integer, intent(in) :: a_lo(2), a_hi(2)
    real(amrex_real), intent(in) :: u_old(uo_lo(1):uo_hi(1),uo_lo(2):uo_hi(2))
    real(amrex_real), intent(in) :: u_star(us_lo(1):us_hi(1),us_lo(2):us_hi(2))    
    real(amrex_real), intent(in) :: temp(t_lo(1):t_hi(1),t_lo(2):t_hi(2))
    real(amrex_real), intent(in) :: temp_star(ts_lo(1):ts_hi(1),ts_lo(2):ts_hi(2))
    real(amrex_real), intent(out) :: alpha(a_lo(1):a_hi(1),a_lo(2):a_hi(2))

    ! Local variables
    logical :: check_warning
    integer :: i,j
    real(amrex_real) :: cp
    real(amrex_real) :: rho
       
    ! Fill alpha matrix
    do i = lo(1), hi(1)
       do j = lo(2), hi(2)
          ! if (temp_star(i,j).ne.temp(i,j)) then
          !    alpha(i,j) = (u_star(i,j) - u_old(i,j))/(temp_star(i,j) - temp(i,j))
          ! else
             ! The following choice is arbitrary, we have to test if it works ...
             call get_mass_density(temp(i,j), rho)
             call get_heat_capacity(temp(i,j), cp)
             alpha(i,j) = rho*cp
          !end if
       end do
    end do

  end subroutine get_alpha
    
<<<<<<< HEAD
    check_warning = .true.
=======
  ! -----------------------------------------------------------------
  ! Subroutine used to fill the beta matrix for the linear solver
  ! -----------------------------------------------------------------  
  subroutine get_beta(lo, hi, dim, &
                      idom, id_lo, id_hi, &
                      temp, t_lo, t_hi, &
                      beta, b_lo, b_hi)
  				
    use material_properties_module, only: get_conductivity

    ! Input and output variables
    integer, intent(in) :: lo(2), hi(2)
    integer, intent(in) :: dim
    integer, intent(in) :: t_lo(2), t_hi(2)
    integer, intent(in) :: id_lo(2), id_hi(2)
    integer, intent(in) :: b_lo(2), b_hi(2)    
    real(amrex_real), intent(in) :: idom(id_lo(1):id_hi(1),id_lo(2):id_hi(2))
    real(amrex_real), intent(in) :: temp(t_lo(1):t_hi(1),t_lo(2):t_hi(2))
    real(amrex_real), intent(out) :: beta(b_lo(1):b_hi(1),b_lo(2):b_hi(2))

    ! Local variables
    integer :: i,j
    real(amrex_real) :: temp_face
>>>>>>> dba6c194
    
    if (dim == 1) then ! x-direction
       do i = lo(1), hi(1)+1
          do j = lo(2), hi(2)
             
             if (nint(idom(i-1,j)).eq.0 .or. nint(idom(i,j)).eq.0) then
                 beta(i,j) = 0_amrex_real ! Suppress flux at the free surface
              else
                temp_face = (temp(i,j) + temp(i-1,j))/2_amrex_real
                call get_conductivity(temp_face, beta(i,j))
             end if

          end do
       end do

    else if (dim == 2) then ! y-direction
       do i = lo(1), hi(1)
          do j = lo(2), hi(2)+1
             
             if (nint(idom(i,j-1)).eq.0 .or. nint(idom(i,j)).eq.0) then
                 beta(i,j) = 0_amrex_real ! Suppress flux at the free surface
             else
                temp_face = (temp(i,j) + temp(i,j-1))/2_amrex_real
                call get_conductivity(temp_face, beta(i,j))
             end if
             
<<<<<<< HEAD
          elseif(nint(idom(i,j)).ne.3 .and. nint(idom(i,j-1)).eq.3) then

            it(1) = i
            it(2) = j
            grid_pos = geom%get_physical_location(it)
            melt_top(i) = grid_pos(2)
            if (nint(idom(i,j)).ne.0 .and. check_warning) then
               print *, 'WARNING: Melt top not at free surface. Results from the shallow water solver should not be trusted.'
               check_warning = .false.
            end if

         end if
         
       end do   
    end do
=======
          end do
       end do

          
    end if
>>>>>>> dba6c194
    
  end subroutine get_beta

  ! -----------------------------------------------------------------
  ! Subroutine used to get the right hand side of the linear solver
  ! -----------------------------------------------------------------  
  subroutine get_rhs(lo, hi, time, dt, &
                     lo_phys, dx, &
                     idom, id_lo, id_hi, &
                     temp, t_lo, t_hi, &
                     alpha, a_lo, a_hi, &
                     rhs, r_lo, r_hi)

    use heat_flux_module, only: get_boundary_heat_flux
    
    ! Input and output variables
    integer, intent(in) :: lo(2), hi(2)
    integer, intent(in) :: id_lo(2), id_hi(2)
    integer, intent(in) :: t_lo(2), t_hi(2)
    integer, intent(in) :: r_lo(2), r_hi(2)
    integer, intent(in) :: a_lo(2), a_hi(2)
    real(amrex_real), intent(in) :: idom(id_lo(1):id_hi(1),id_lo(2):id_hi(2))
    real(amrex_real), intent(in) :: temp(t_lo(1):t_hi(1),t_lo(2):t_hi(2))
    real(amrex_real), intent(in) :: alpha(a_lo(1):a_hi(1),a_lo(2):a_hi(2))   
    real(amrex_real), intent(out) :: rhs(r_lo(1):r_hi(1),r_lo(2):r_hi(2))
    real(amrex_real), intent(in) :: lo_phys(2)
    real(amrex_real), intent(in) :: dx(2)
    real(amrex_real), intent(in) :: time
    real(amrex_real), intent(in) :: dt
    
    ! Local variables
    integer :: i,j

    ! Get the boundary heat flux
    call get_boundary_heat_flux(time, lo_phys, &
                                dx, lo, hi, &
                                idom, id_lo, id_hi, &
                                temp, t_lo, t_hi, rhs)
    
    ! Fill rhs of linear problem
    do i = lo(1), hi(1)
       do j = lo(2), hi(2)          
          rhs(i,j) = rhs(i,j)*dt + temp(i,j)*alpha(i,j)
       end do
    end do

  end subroutine get_rhs

  
  ! -----------------------------------------------------------------
  ! Subroutine used to get the right hand side of the linear solver.
  ! Case with fixed temperature at the free surface
  ! -----------------------------------------------------------------  
  subroutine get_rhs_fixT(lo, hi, &
                          temp, t_lo, t_hi, &
                          alpha, a_lo, a_hi, &
                          rhs, r_lo, r_hi)
    
    ! Input and output variables
    integer, intent(in) :: lo(2), hi(2)
    integer, intent(in) :: t_lo(2), t_hi(2)
    integer, intent(in) :: r_lo(2), r_hi(2)
    integer, intent(in) :: a_lo(2), a_hi(2)
    real(amrex_real), intent(in) :: temp(t_lo(1):t_hi(1),t_lo(2):t_hi(2))
    real(amrex_real), intent(in) :: alpha(a_lo(1):a_hi(1),a_lo(2):a_hi(2))   
    real(amrex_real), intent(out) :: rhs(r_lo(1):r_hi(1),r_lo(2):r_hi(2))
    
    ! Local variables
    integer :: i,j

    ! Fill rhs of linear problem
    do i = lo(1), hi(1)
       do j = lo(2), hi(2)          
          rhs(i,j) = temp(i,j)*alpha(i,j)
       end do
    end do

  end subroutine get_rhs_fixT

  
  ! -----------------------------------------------------------------
  ! Subroutine used to get the corrected enthalpy
  ! -----------------------------------------------------------------  
  subroutine get_enthalpy_implicit(lo, hi, &
                                   u_old, uo_lo, uo_hi, &
                                   u_new, un_lo, un_hi, &
                                   temp_old, to_lo, to_hi, &
                                   temp_new, tn_lo, tn_hi, &
                                   alpha, a_lo, a_hi)
   
    ! Input and output variables
    integer, intent(in) :: lo(2), hi(2)  
    integer, intent(in) :: uo_lo(2), uo_hi(2)
    integer, intent(in) :: un_lo(2), un_hi(2)
    integer, intent(in) :: to_lo(2), to_hi(2)
    integer, intent(in) :: tn_lo(2), tn_hi(2)
    integer, intent(in) :: a_lo(2), a_hi(2)
    real(amrex_real), intent(in) :: u_old(uo_lo(1):uo_hi(1),uo_lo(2):uo_hi(2))
    real(amrex_real), intent(out) :: u_new(un_lo(1):un_hi(1),un_lo(2):un_hi(2))
    real(amrex_real), intent(in) :: temp_old(to_lo(1):to_hi(1),to_lo(2):to_hi(2))
    real(amrex_real), intent(in) :: temp_new(tn_lo(1):tn_hi(1),tn_lo(2):tn_hi(2))
    real(amrex_real), intent(in) :: alpha(a_lo(1):a_hi(1),a_lo(2):a_hi(2))
    
    ! Local variables
    integer :: i,j

    ! Get new enthalpy
    do i = lo(1), hi(1)
       do j = lo(2), hi(2)
          u_new(i,j) = u_old(i,j) + alpha(i,j)*(temp_new(i,j) - temp_old(i,j))
       end do
    end do

  end subroutine get_enthalpy_implicit


  ! -----------------------------------------------------------------
  ! Subroutine used to get the corrected enthalpy. Case with fixed
  ! temperature at the free surface
  ! -----------------------------------------------------------------  
  subroutine get_enthalpy_implicit_fixT(lo, hi, &
                                        u_old, uo_lo, uo_hi, &
                                        u_new, un_lo, un_hi, &
                                        temp_old, to_lo, to_hi, &
                                        temp_new, tn_lo, tn_hi, &
                                        idom, id_lo, id_hi, &
                                        alpha, a_lo, a_hi)

    use material_properties_module, only : get_enthalpy
    use read_input_module, only : temp_fs
    
    ! Input and output variables
    integer, intent(in) :: lo(2), hi(2)  
    integer, intent(in) :: uo_lo(2), uo_hi(2)
    integer, intent(in) :: un_lo(2), un_hi(2)
    integer, intent(in) :: to_lo(2), to_hi(2)
    integer, intent(in) :: tn_lo(2), tn_hi(2)
    integer, intent(in) :: id_lo(2), id_hi(2)
    integer, intent(in) :: a_lo(2), a_hi(2)
    real(amrex_real), intent(in) :: u_old(uo_lo(1):uo_hi(1),uo_lo(2):uo_hi(2))
    real(amrex_real), intent(out) :: u_new(un_lo(1):un_hi(1),un_lo(2):un_hi(2))
    real(amrex_real), intent(in) :: temp_old(to_lo(1):to_hi(1),to_lo(2):to_hi(2))
    real(amrex_real), intent(in) :: temp_new(tn_lo(1):tn_hi(1),tn_lo(2):tn_hi(2))
    real(amrex_real), intent(in) :: idom(id_lo(1):id_hi(1),id_lo(2):id_hi(2))
    real(amrex_real), intent(in) :: alpha(a_lo(1):a_hi(1),a_lo(2):a_hi(2))
    
    ! Local variables
    integer :: i,j
    real(amrex_real) :: u_fs

    ! Enthalpy at the free surface
    call get_enthalpy(temp_fs, u_fs)
    
    ! Get new enthalpy
    do i = lo(1), hi(1)
       do j = lo(2), hi(2)
          if (nint(idom(i,j)).ne.0 .and. nint(idom(i,j+1)).eq.0) then
             u_new(i,j) = u_fs ! Impose temperature on the free surface
          else if(nint(idom(i,j)).eq.0) then
             u_new(i,j) = u_fs ! Set background temperature equal to the free surface temperature
          else
             u_new(i,j) = u_old(i,j) + alpha(i,j)*(temp_new(i,j) - temp_old(i,j))
          end if
       end do
    end do

  end subroutine get_enthalpy_implicit_fixT


  ! ! -----------------------------------------------------------------
  ! ! Subroutine used to ...
  ! ! -----------------------------------------------------------------  
  ! subroutine get_temp_ls(lo, hi, &
  !                        temp, t_lo, t_hi, &
  !                        sol, s_lo, s_hi)
  				
   
  !   ! Input and output variables
  !   integer, intent(in) :: lo(2), hi(2)  
  !   integer, intent(in) :: t_lo(2), t_hi(2)
  !   integer, intent(in) :: s_lo(2), s_hi(2)
  !   real(amrex_real), intent(out) :: temp(t_lo(1):t_hi(1),t_lo(2):t_hi(2))
  !   real(amrex_real), intent(in) :: sol(s_lo(1):s_hi(1),s_lo(2):s_hi(2))
    
  !   ! Local variables
  !   integer :: i,j

     
  !   ! Map solution to temperature
  !   do i = lo(1), hi(1)
  !      do j = lo(2), hi(2)          
  !         temp(i,j) = sol(i,j)
  !      end do
  !   end do
    
  ! end subroutine get_temp_ls
  
end module heat_transfer_module<|MERGE_RESOLUTION|>--- conflicted
+++ resolved
@@ -330,16 +330,8 @@
        end do
     end do
     
-<<<<<<< HEAD
-    ! Get temperature corresponding to the output enthalpy
-    call get_temp(lo, hi, &
-                  u_new, un_lo, un_hi, &
-                  temp_new, tn_lo , tn_hi)
-    
-  end subroutine increment_enthalpy
-=======
   end subroutine get_enthalpy_explicit
->>>>>>> dba6c194
+
 
 
   ! -----------------------------------------------------------------
@@ -347,13 +339,6 @@
   ! a given box on a certain level via an explicit update.
   ! Case with fixed temperature at the free surface
   ! -----------------------------------------------------------------
-<<<<<<< HEAD
-  subroutine get_idomain(xlo, dx, lo, hi, &
-                         idom, id_lo, id_hi, &
-                         temp, t_lo, t_hi)
-
-    use material_properties_module, only : temp_melt   
-=======
   subroutine get_enthalpy_explicit_fixT(lo, hi, &
                                         u_old,  uo_lo, uo_hi, &
                                         u_new, un_lo, un_hi, &
@@ -365,8 +350,7 @@
     
     use material_properties_module, only : get_enthalpy
     use read_input_module, only : temp_fs
->>>>>>> dba6c194
-    
+
     ! Input and output variables
     integer, intent(in) :: lo(2), hi(2) ! bounds of current tile box
     integer, intent(in) :: uo_lo(2), uo_hi(2) ! bounds of input enthalpy box 
@@ -405,37 +389,9 @@
                                flxy, fy_lo, fy_hi, &
                                temp, t_lo, t_hi)
 
-<<<<<<< HEAD
-       surf_ind_heat_domain = id_lo(2) + &
-                              floor((surf_pos_heat_domain(i) - &
-                              xlo(2)+dx(2))/dx(2))
-       
-       do j = lo(2)-1, hi(2)+1
-
-          if (j .le. surf_ind_heat_domain) then
-
-             if (find_liquid) then
-                if (temp(i,j).gt.temp_melt) then
-                   idom(i,j) = 3 ! Liquid
-                else if (temp(i,j).eq.temp_melt) then
-                   idom(i,j) = 2 ! Phase change
-                else if (temp(i,j).gt.0) then
-                   idom(i,j) = 1 ! Solid
-                else
-                   STOP 'Temperature is 0 below surf_ind_heat_domain'
-                end if
-             else
-                idom(i,j) = 1 ! Liquid or solid (no distinction is made)
-             end if
-             
-          else
-             idom(i,j) = 0 ! Background
-          end if
-=======
     ! Compute enthalpy at the new timestep
     do i = lo(1),hi(1)
        do  j = lo(2),hi(2)
->>>>>>> dba6c194
           
           if (nint(idom(i,j)).ne.0 .and. nint(idom(i,j+1)).eq.0) then
              u_new(i,j) = u_fs ! Impose temperature on the free surface
@@ -699,32 +655,6 @@
     real(amrex_real), intent(in) :: time
   
     ! Local variables
-<<<<<<< HEAD
-    integer :: i
-    integer :: xind
-    real(amrex_real) :: xpos
-    
-    do  i = lo(1),hi(1)
-   
-      
-      ! In what follows -surf_dx(1)/2 is used since
-      ! the surface is staggered 'backwards' on the faces with
-      ! respect to the xlo and xpos values which are defined on the
-      ! centers. 
-
-       xpos = xlo(1) + (0.5+i-lo(1))*dx(1) 
-
-       ! The nearest integer is taken to round of numerical
-       ! errors since we know that dx(1) is n*surf_dx(1) where
-       ! n is an integer which depends on the current level and
-       ! the refinment ratio between levels.
-       xind = nint((xpos - surf_dx(1)/2 - surf_xlo(1))/surf_dx(1))
-
-       if (xind.lt.surf_ind(1,1)) xind = surf_ind(1,1)
-       if (xind.ge.surf_ind(1,2)) xind = surf_ind(1,2)-1 
-       
-       surf_pos_heat_domain(i) = surf_pos(xind)
-=======
     logical :: nodal(2)
     integer, parameter :: nghost = 1 ! number of ghost points in each spatial direction 
     integer :: ncomp
@@ -798,8 +728,6 @@
        end do
        call amrex_mfiter_destroy(mfi)
 
-       
->>>>>>> dba6c194
     end do
     
 
@@ -1225,7 +1153,6 @@
     real(amrex_real), intent(out) :: alpha(a_lo(1):a_hi(1),a_lo(2):a_hi(2))
 
     ! Local variables
-    logical :: check_warning
     integer :: i,j
     real(amrex_real) :: cp
     real(amrex_real) :: rho
@@ -1246,9 +1173,6 @@
 
   end subroutine get_alpha
     
-<<<<<<< HEAD
-    check_warning = .true.
-=======
   ! -----------------------------------------------------------------
   ! Subroutine used to fill the beta matrix for the linear solver
   ! -----------------------------------------------------------------  
@@ -1272,8 +1196,7 @@
     ! Local variables
     integer :: i,j
     real(amrex_real) :: temp_face
->>>>>>> dba6c194
-    
+
     if (dim == 1) then ! x-direction
        do i = lo(1), hi(1)+1
           do j = lo(2), hi(2)
@@ -1299,30 +1222,12 @@
                 call get_conductivity(temp_face, beta(i,j))
              end if
              
-<<<<<<< HEAD
-          elseif(nint(idom(i,j)).ne.3 .and. nint(idom(i,j-1)).eq.3) then
-
-            it(1) = i
-            it(2) = j
-            grid_pos = geom%get_physical_location(it)
-            melt_top(i) = grid_pos(2)
-            if (nint(idom(i,j)).ne.0 .and. check_warning) then
-               print *, 'WARNING: Melt top not at free surface. Results from the shallow water solver should not be trusted.'
-               check_warning = .false.
-            end if
-
-         end if
-         
-       end do   
-    end do
-=======
           end do
        end do
 
           
     end if
->>>>>>> dba6c194
-    
+
   end subroutine get_beta
 
   ! -----------------------------------------------------------------
