--- conflicted
+++ resolved
@@ -50,16 +50,12 @@
                                     plasma_side_flux_type, &
                                     cooling_thermionic, &
                                     cooling_vaporization, &
-<<<<<<< HEAD
                                     cooling_radiation, &
                                     sample_edge, &
-                                    geometry_name
-=======
+                                    geometry_name, & 
                                     cooling_radiation
-
       use amr_data_module, only : J_th
->>>>>>> 14894d06
-      
+
 
       ! Input and output variables
       integer, intent(in) :: lo(2), hi(2)  
